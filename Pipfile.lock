{
    "_meta": {
        "hash": {
            "sha256": "602f46c472c33311b7925044fb73150bd1e3dace609a5ae9a4fccc650f0a840d"
        },
        "pipfile-spec": 6,
        "requires": {},
        "sources": [
            {
                "name": "pypi",
                "url": "https://pypi.python.org/simple",
                "verify_ssl": true
            }
        ]
    },
    "default": {
        "backoff": {
            "hashes": [
                "sha256:61928f8fa48d52e4faa81875eecf308eccfb1016b018bb6bd21e05b5d90a96c5",
                "sha256:ccb962a2378418c667b3c979b504fdeb7d9e0d29c0579e3b13b86467177728cb"
            ],
            "index": "pypi",
            "version": "==1.11.1"
        },
        "certifi": {
            "hashes": [
                "sha256:35824b4c3a97115964b408844d64aa14db1cc518f6562e8d7261699d1350a9e3",
                "sha256:4ad3232f5e926d6718ec31cfc1fcadfde020920e278684144551c91769c7bc18"
            ],
            "markers": "python_version >= '3.6'",
            "version": "==2022.12.7"
        },
        "charset-normalizer": {
            "hashes": [
                "sha256:04afa6387e2b282cf78ff3dbce20f0cc071c12dc8f685bd40960cc68644cfea6",
                "sha256:04eefcee095f58eaabe6dc3cc2262f3bcd776d2c67005880894f447b3f2cb9c1",
                "sha256:0be65ccf618c1e7ac9b849c315cc2e8a8751d9cfdaa43027d4f6624bd587ab7e",
                "sha256:0c95f12b74681e9ae127728f7e5409cbbef9cd914d5896ef238cc779b8152373",
                "sha256:0ca564606d2caafb0abe6d1b5311c2649e8071eb241b2d64e75a0d0065107e62",
                "sha256:10c93628d7497c81686e8e5e557aafa78f230cd9e77dd0c40032ef90c18f2230",
                "sha256:11d117e6c63e8f495412d37e7dc2e2fff09c34b2d09dbe2bee3c6229577818be",
                "sha256:11d3bcb7be35e7b1bba2c23beedac81ee893ac9871d0ba79effc7fc01167db6c",
                "sha256:12a2b561af122e3d94cdb97fe6fb2bb2b82cef0cdca131646fdb940a1eda04f0",
                "sha256:12d1a39aa6b8c6f6248bb54550efcc1c38ce0d8096a146638fd4738e42284448",
                "sha256:1435ae15108b1cb6fffbcea2af3d468683b7afed0169ad718451f8db5d1aff6f",
                "sha256:1c60b9c202d00052183c9be85e5eaf18a4ada0a47d188a83c8f5c5b23252f649",
                "sha256:1e8fcdd8f672a1c4fc8d0bd3a2b576b152d2a349782d1eb0f6b8e52e9954731d",
                "sha256:20064ead0717cf9a73a6d1e779b23d149b53daf971169289ed2ed43a71e8d3b0",
                "sha256:21fa558996782fc226b529fdd2ed7866c2c6ec91cee82735c98a197fae39f706",
                "sha256:22908891a380d50738e1f978667536f6c6b526a2064156203d418f4856d6e86a",
                "sha256:3160a0fd9754aab7d47f95a6b63ab355388d890163eb03b2d2b87ab0a30cfa59",
                "sha256:322102cdf1ab682ecc7d9b1c5eed4ec59657a65e1c146a0da342b78f4112db23",
                "sha256:34e0a2f9c370eb95597aae63bf85eb5e96826d81e3dcf88b8886012906f509b5",
                "sha256:3573d376454d956553c356df45bb824262c397c6e26ce43e8203c4c540ee0acb",
                "sha256:3747443b6a904001473370d7810aa19c3a180ccd52a7157aacc264a5ac79265e",
                "sha256:38e812a197bf8e71a59fe55b757a84c1f946d0ac114acafaafaf21667a7e169e",
                "sha256:3a06f32c9634a8705f4ca9946d667609f52cf130d5548881401f1eb2c39b1e2c",
                "sha256:3a5fc78f9e3f501a1614a98f7c54d3969f3ad9bba8ba3d9b438c3bc5d047dd28",
                "sha256:3d9098b479e78c85080c98e1e35ff40b4a31d8953102bb0fd7d1b6f8a2111a3d",
                "sha256:3dc5b6a8ecfdc5748a7e429782598e4f17ef378e3e272eeb1340ea57c9109f41",
                "sha256:4155b51ae05ed47199dc5b2a4e62abccb274cee6b01da5b895099b61b1982974",
                "sha256:49919f8400b5e49e961f320c735388ee686a62327e773fa5b3ce6721f7e785ce",
                "sha256:53d0a3fa5f8af98a1e261de6a3943ca631c526635eb5817a87a59d9a57ebf48f",
                "sha256:5f008525e02908b20e04707a4f704cd286d94718f48bb33edddc7d7b584dddc1",
                "sha256:628c985afb2c7d27a4800bfb609e03985aaecb42f955049957814e0491d4006d",
                "sha256:65ed923f84a6844de5fd29726b888e58c62820e0769b76565480e1fdc3d062f8",
                "sha256:6734e606355834f13445b6adc38b53c0fd45f1a56a9ba06c2058f86893ae8017",
                "sha256:6baf0baf0d5d265fa7944feb9f7451cc316bfe30e8df1a61b1bb08577c554f31",
                "sha256:6f4f4668e1831850ebcc2fd0b1cd11721947b6dc7c00bf1c6bd3c929ae14f2c7",
                "sha256:6f5c2e7bc8a4bf7c426599765b1bd33217ec84023033672c1e9a8b35eaeaaaf8",
                "sha256:6f6c7a8a57e9405cad7485f4c9d3172ae486cfef1344b5ddd8e5239582d7355e",
                "sha256:7381c66e0561c5757ffe616af869b916c8b4e42b367ab29fedc98481d1e74e14",
                "sha256:73dc03a6a7e30b7edc5b01b601e53e7fc924b04e1835e8e407c12c037e81adbd",
                "sha256:74db0052d985cf37fa111828d0dd230776ac99c740e1a758ad99094be4f1803d",
                "sha256:75f2568b4189dda1c567339b48cba4ac7384accb9c2a7ed655cd86b04055c795",
                "sha256:78cacd03e79d009d95635e7d6ff12c21eb89b894c354bd2b2ed0b4763373693b",
                "sha256:80d1543d58bd3d6c271b66abf454d437a438dff01c3e62fdbcd68f2a11310d4b",
                "sha256:830d2948a5ec37c386d3170c483063798d7879037492540f10a475e3fd6f244b",
                "sha256:891cf9b48776b5c61c700b55a598621fdb7b1e301a550365571e9624f270c203",
                "sha256:8f25e17ab3039b05f762b0a55ae0b3632b2e073d9c8fc88e89aca31a6198e88f",
                "sha256:9a3267620866c9d17b959a84dd0bd2d45719b817245e49371ead79ed4f710d19",
                "sha256:a04f86f41a8916fe45ac5024ec477f41f886b3c435da2d4e3d2709b22ab02af1",
                "sha256:aaf53a6cebad0eae578f062c7d462155eada9c172bd8c4d250b8c1d8eb7f916a",
                "sha256:abc1185d79f47c0a7aaf7e2412a0eb2c03b724581139193d2d82b3ad8cbb00ac",
                "sha256:ac0aa6cd53ab9a31d397f8303f92c42f534693528fafbdb997c82bae6e477ad9",
                "sha256:ac3775e3311661d4adace3697a52ac0bab17edd166087d493b52d4f4f553f9f0",
                "sha256:b06f0d3bf045158d2fb8837c5785fe9ff9b8c93358be64461a1089f5da983137",
                "sha256:b116502087ce8a6b7a5f1814568ccbd0e9f6cfd99948aa59b0e241dc57cf739f",
                "sha256:b82fab78e0b1329e183a65260581de4375f619167478dddab510c6c6fb04d9b6",
                "sha256:bd7163182133c0c7701b25e604cf1611c0d87712e56e88e7ee5d72deab3e76b5",
                "sha256:c36bcbc0d5174a80d6cccf43a0ecaca44e81d25be4b7f90f0ed7bcfbb5a00909",
                "sha256:c3af8e0f07399d3176b179f2e2634c3ce9c1301379a6b8c9c9aeecd481da494f",
                "sha256:c84132a54c750fda57729d1e2599bb598f5fa0344085dbde5003ba429a4798c0",
                "sha256:cb7b2ab0188829593b9de646545175547a70d9a6e2b63bf2cd87a0a391599324",
                "sha256:cca4def576f47a09a943666b8f829606bcb17e2bc2d5911a46c8f8da45f56755",
                "sha256:cf6511efa4801b9b38dc5546d7547d5b5c6ef4b081c60b23e4d941d0eba9cbeb",
                "sha256:d16fd5252f883eb074ca55cb622bc0bee49b979ae4e8639fff6ca3ff44f9f854",
                "sha256:d2686f91611f9e17f4548dbf050e75b079bbc2a82be565832bc8ea9047b61c8c",
                "sha256:d7fc3fca01da18fbabe4625d64bb612b533533ed10045a2ac3dd194bfa656b60",
                "sha256:dd5653e67b149503c68c4018bf07e42eeed6b4e956b24c00ccdf93ac79cdff84",
                "sha256:de5695a6f1d8340b12a5d6d4484290ee74d61e467c39ff03b39e30df62cf83a0",
                "sha256:e0ac8959c929593fee38da1c2b64ee9778733cdf03c482c9ff1d508b6b593b2b",
                "sha256:e1b25e3ad6c909f398df8921780d6a3d120d8c09466720226fc621605b6f92b1",
                "sha256:e633940f28c1e913615fd624fcdd72fdba807bf53ea6925d6a588e84e1151531",
                "sha256:e89df2958e5159b811af9ff0f92614dabf4ff617c03a4c1c6ff53bf1c399e0e1",
                "sha256:ea9f9c6034ea2d93d9147818f17c2a0860d41b71c38b9ce4d55f21b6f9165a11",
                "sha256:f645caaf0008bacf349875a974220f1f1da349c5dbe7c4ec93048cdc785a3326",
                "sha256:f8303414c7b03f794347ad062c0516cee0e15f7a612abd0ce1e25caf6ceb47df",
                "sha256:fca62a8301b605b954ad2e9c3666f9d97f63872aa4efcae5492baca2056b74ab"
            ],
            "markers": "python_full_version >= '3.7.0'",
            "version": "==3.1.0"
        },
        "idna": {
            "hashes": [
                "sha256:814f528e8dead7d329833b91c5faa87d60bf71824cd12a7530b5526063d02cb4",
                "sha256:90b77e79eaa3eba6de819a0c442c0b4ceefc341a7a2ab77d7562bf49f425c5c2"
            ],
            "markers": "python_version >= '3.5'",
            "version": "==3.4"
        },
        "pycryptodome": {
            "hashes": [
                "sha256:04779cc588ad8f13c80a060b0b1c9d1c203d051d8a43879117fe6b8aaf1cd3fa",
                "sha256:121d61663267f73692e8bde5ec0d23c9146465a0d75cad75c34f75c752527b01",
                "sha256:1a30f51b990994491cec2d7d237924e5b6bd0d445da9337d77de384ad7f254f9",
                "sha256:2c5631204ebcc7ae33d11c43037b2dafe25e2ab9c1de6448eb6502ac69c19a56",
                "sha256:333306eaea01fde50a73c4619e25631e56c4c61bd0fb0a2346479e67e3d3a820",
                "sha256:38bbd6717eac084408b4094174c0805bdbaba1f57fc250fd0309ae5ec9ed7e09",
                "sha256:3a232474cd89d3f51e4295abe248a8b95d0332d153bf46444e415409070aae1e",
                "sha256:4992ec965606054e8326e83db1c8654f0549cdb26fce1898dc1a20bc7684ec1c",
                "sha256:53068e33c74f3b93a8158dacaa5d0f82d254a81b1002e0cd342be89fcb3433eb",
                "sha256:5587803d5b66dfd99e7caa31ed91fba0fdee3661c5d93684028ad6653fce725f",
                "sha256:5a790bc045003d89d42e3b9cb3cc938c8561a57a88aaa5691512e8540d1ae79c",
                "sha256:74794a2e2896cd0cf56fdc9db61ef755fa812b4a4900fa46c49045663a92b8d0",
                "sha256:80ea8333b6a5f2d9e856ff2293dba2e3e661197f90bf0f4d5a82a0a6bc83a626",
                "sha256:8198f2b04c39d817b206ebe0db25a6653bb5f463c2319d6f6d9a80d012ac1e37",
                "sha256:87e2ca3aa557781447428c4b6c8c937f10ff215202ab40ece5c13a82555c10d6",
                "sha256:909e36a43fe4a8a3163e9c7fc103867825d14a2ecb852a63d3905250b308a4e5",
                "sha256:9453b4e21e752df8737fdffac619e93c9f0ec55ead9a45df782055eb95ef37d9",
                "sha256:9ec565e89a6b400eca814f28d78a9ef3f15aea1df74d95b28b7720739b28f37f",
                "sha256:a3228728a3808bc9f18c1797ec1179a0efb5068c817b2ffcf6bcd012494dffb2",
                "sha256:a74f45aee8c5cc4d533e585e0e596e9f78521e1543a302870a27b0ae2106381e",
                "sha256:afbcdb0eda20a0e1d44e3a1ad6d4ec3c959210f4b48cabc0e387a282f4c7deb8",
                "sha256:ba2d4fcb844c6ba5df4bbfee9352ad5352c5ae939ac450e06cdceff653280450",
                "sha256:bce2e2d8e82fcf972005652371a3e8731956a0c1fbb719cc897943b3695ad91b",
                "sha256:c133f6721fba313722a018392a91e3c69d3706ae723484841752559e71d69dc6",
                "sha256:ca1ceb6303be1282148f04ac21cebeebdb4152590842159877778f9cf1634f09",
                "sha256:d086d46774e27b280e4cece8ab3d87299cf0d39063f00f1e9290d096adc5662a",
                "sha256:dc22cc00f804485a3c2a7e2010d9f14a705555f67020eb083e833cabd5bd82e4",
                "sha256:e1819b67bcf6ca48341e9b03c2e45b1c891fa8eb1a8458482d14c2805c9616f2",
                "sha256:e7debd9c439e7b84f53be3cf4ba8b75b3d0b6e6015212355d6daf44ac672e210",
                "sha256:f44c0d28716d950135ff21505f2c764498eda9d8806b7c78764165848aa419bc",
                "sha256:f68d6c8ea2974a571cacb7014dbaada21063a0375318d88ac1f9300bc81e93c3",
                "sha256:f812d58c5af06d939b2baccdda614a3ffd80531a26e5faca2c9f8b1770b2b7af",
                "sha256:f8e550caf52472ae9126953415e4fc554ab53049a5691c45b8816895c632e4d7"
            ],
            "index": "pypi",
            "version": "==3.17"
        },
        "python-dateutil": {
            "hashes": [
                "sha256:0123cacc1627ae19ddf3c27a5de5bd67ee4586fbdd6440d9748f8abb483d3e86",
                "sha256:961d03dc3453ebbc59dbdea9e4e11c5651520a876d0f4db161e8674aae935da9"
            ],
            "index": "pypi",
            "version": "==2.8.2"
        },
        "requests": {
            "hashes": [
                "sha256:64299f4909223da747622c030b781c0d7811e359c37124b4bd368fb8c6518baa",
                "sha256:98b1b2782e3c6c4904938b84c0eb932721069dfdb9134313beff7c83c2df24bf"
            ],
            "index": "pypi",
            "version": "==2.28.2"
        },
        "six": {
            "hashes": [
                "sha256:1e61c37477a1626458e36f7b1d82aa5c9b094fa4802892072e49de9c60c4c926",
                "sha256:8abb2f1d86890a2dfb989f9a77cfcfd3e47c2a354b01111771326f8aa26e0254"
            ],
            "markers": "python_version >= '2.7' and python_version not in '3.0, 3.1, 3.2, 3.3'",
            "version": "==1.16.0"
        },
        "urllib3": {
            "hashes": [
                "sha256:8a388717b9476f934a21484e8c8e61875ab60644d29b9b39e11e4b9dc1c6b305",
                "sha256:aa751d169e23c7479ce47a0cb0da579e3ede798f994f5816a74e4f4500dcea42"
            ],
            "markers": "python_version >= '2.7' and python_version not in '3.0, 3.1, 3.2, 3.3, 3.4, 3.5'",
            "version": "==1.26.15"
        }
    },
    "develop": {
        "alabaster": {
            "hashes": [
                "sha256:1ee19aca801bbabb5ba3f5f258e4422dfa86f82f3e9cefb0859b283cdd7f62a3",
                "sha256:a27a4a084d5e690e16e01e03ad2b2e552c61a65469419b907243193de1a84ae2"
            ],
            "markers": "python_version >= '3.6'",
            "version": "==0.7.13"
        },
        "astroid": {
            "hashes": [
                "sha256:525f126d5dc1b8b0b6ee398b33159105615d92dc4a17f2cd064125d57f6186fa",
                "sha256:e3e4d0ffc2d15d954065579689c36aac57a339a4679a679579af6401db4d3fdb"
            ],
            "markers": "python_full_version >= '3.7.2'",
            "version": "==2.15.0"
        },
        "babel": {
            "hashes": [
                "sha256:b4246fb7677d3b98f501a39d43396d3cafdc8eadb045f4a31be01863f655c610",
                "sha256:cc2d99999cd01d44420ae725a21c9e3711b3aadc7976d6147f622d8581963455"
            ],
            "markers": "python_version >= '3.7'",
            "version": "==2.12.1"
        },
        "betamax": {
            "hashes": [
                "sha256:5bf004ceffccae881213fb722f34517166b84a34919b92ffc14d1dbd050b71c2",
                "sha256:aa5ad34cc8d018b35814fb0557d15c78ced9ac56fdc43ccacdb882aa7a5217c1"
            ],
            "index": "pypi",
            "version": "==0.8.1"
        },
        "betamax-serializers": {
            "hashes": [
                "sha256:1b23c46429c40a8873682854c88d805c787c72d252f3fa0c858e9c300682ceac",
                "sha256:345c419b1b73171f2951c62ac3c701775ac4b76e13e86464ebf0ff2a978e4949"
            ],
            "index": "pypi",
            "version": "==0.2.1"
        },
        "bleach": {
            "hashes": [
                "sha256:1a1a85c1595e07d8db14c5f09f09e6433502c51c595970edc090551f0db99414",
                "sha256:33c16e3353dbd13028ab4799a0f89a83f113405c766e9c122df8a06f5b85b3f4"
            ],
            "markers": "python_version >= '3.7'",
            "version": "==6.0.0"
        },
        "cachetools": {
            "hashes": [
                "sha256:13dfddc7b8df938c21a940dfa6557ce6e94a2f1cdfa58eb90c805721d58f2c14",
                "sha256:429e1a1e845c008ea6c85aa35d4b98b65d6a9763eeef3e37e92728a12d1de9d4"
            ],
            "markers": "python_version ~= '3.7'",
            "version": "==5.3.0"
        },
        "certifi": {
            "hashes": [
                "sha256:35824b4c3a97115964b408844d64aa14db1cc518f6562e8d7261699d1350a9e3",
                "sha256:4ad3232f5e926d6718ec31cfc1fcadfde020920e278684144551c91769c7bc18"
            ],
            "markers": "python_version >= '3.6'",
            "version": "==2022.12.7"
        },
        "chardet": {
            "hashes": [
                "sha256:0d62712b956bc154f85fb0a266e2a3c5913c2967e00348701b32411d6def31e5",
                "sha256:362777fb014af596ad31334fde1e8c327dfdb076e1960d1694662d46a6917ab9"
            ],
            "markers": "python_version >= '3.7'",
            "version": "==5.1.0"
        },
        "charset-normalizer": {
            "hashes": [
                "sha256:04afa6387e2b282cf78ff3dbce20f0cc071c12dc8f685bd40960cc68644cfea6",
                "sha256:04eefcee095f58eaabe6dc3cc2262f3bcd776d2c67005880894f447b3f2cb9c1",
                "sha256:0be65ccf618c1e7ac9b849c315cc2e8a8751d9cfdaa43027d4f6624bd587ab7e",
                "sha256:0c95f12b74681e9ae127728f7e5409cbbef9cd914d5896ef238cc779b8152373",
                "sha256:0ca564606d2caafb0abe6d1b5311c2649e8071eb241b2d64e75a0d0065107e62",
                "sha256:10c93628d7497c81686e8e5e557aafa78f230cd9e77dd0c40032ef90c18f2230",
                "sha256:11d117e6c63e8f495412d37e7dc2e2fff09c34b2d09dbe2bee3c6229577818be",
                "sha256:11d3bcb7be35e7b1bba2c23beedac81ee893ac9871d0ba79effc7fc01167db6c",
                "sha256:12a2b561af122e3d94cdb97fe6fb2bb2b82cef0cdca131646fdb940a1eda04f0",
                "sha256:12d1a39aa6b8c6f6248bb54550efcc1c38ce0d8096a146638fd4738e42284448",
                "sha256:1435ae15108b1cb6fffbcea2af3d468683b7afed0169ad718451f8db5d1aff6f",
                "sha256:1c60b9c202d00052183c9be85e5eaf18a4ada0a47d188a83c8f5c5b23252f649",
                "sha256:1e8fcdd8f672a1c4fc8d0bd3a2b576b152d2a349782d1eb0f6b8e52e9954731d",
                "sha256:20064ead0717cf9a73a6d1e779b23d149b53daf971169289ed2ed43a71e8d3b0",
                "sha256:21fa558996782fc226b529fdd2ed7866c2c6ec91cee82735c98a197fae39f706",
                "sha256:22908891a380d50738e1f978667536f6c6b526a2064156203d418f4856d6e86a",
                "sha256:3160a0fd9754aab7d47f95a6b63ab355388d890163eb03b2d2b87ab0a30cfa59",
                "sha256:322102cdf1ab682ecc7d9b1c5eed4ec59657a65e1c146a0da342b78f4112db23",
                "sha256:34e0a2f9c370eb95597aae63bf85eb5e96826d81e3dcf88b8886012906f509b5",
                "sha256:3573d376454d956553c356df45bb824262c397c6e26ce43e8203c4c540ee0acb",
                "sha256:3747443b6a904001473370d7810aa19c3a180ccd52a7157aacc264a5ac79265e",
                "sha256:38e812a197bf8e71a59fe55b757a84c1f946d0ac114acafaafaf21667a7e169e",
                "sha256:3a06f32c9634a8705f4ca9946d667609f52cf130d5548881401f1eb2c39b1e2c",
                "sha256:3a5fc78f9e3f501a1614a98f7c54d3969f3ad9bba8ba3d9b438c3bc5d047dd28",
                "sha256:3d9098b479e78c85080c98e1e35ff40b4a31d8953102bb0fd7d1b6f8a2111a3d",
                "sha256:3dc5b6a8ecfdc5748a7e429782598e4f17ef378e3e272eeb1340ea57c9109f41",
                "sha256:4155b51ae05ed47199dc5b2a4e62abccb274cee6b01da5b895099b61b1982974",
                "sha256:49919f8400b5e49e961f320c735388ee686a62327e773fa5b3ce6721f7e785ce",
                "sha256:53d0a3fa5f8af98a1e261de6a3943ca631c526635eb5817a87a59d9a57ebf48f",
                "sha256:5f008525e02908b20e04707a4f704cd286d94718f48bb33edddc7d7b584dddc1",
                "sha256:628c985afb2c7d27a4800bfb609e03985aaecb42f955049957814e0491d4006d",
                "sha256:65ed923f84a6844de5fd29726b888e58c62820e0769b76565480e1fdc3d062f8",
                "sha256:6734e606355834f13445b6adc38b53c0fd45f1a56a9ba06c2058f86893ae8017",
                "sha256:6baf0baf0d5d265fa7944feb9f7451cc316bfe30e8df1a61b1bb08577c554f31",
                "sha256:6f4f4668e1831850ebcc2fd0b1cd11721947b6dc7c00bf1c6bd3c929ae14f2c7",
                "sha256:6f5c2e7bc8a4bf7c426599765b1bd33217ec84023033672c1e9a8b35eaeaaaf8",
                "sha256:6f6c7a8a57e9405cad7485f4c9d3172ae486cfef1344b5ddd8e5239582d7355e",
                "sha256:7381c66e0561c5757ffe616af869b916c8b4e42b367ab29fedc98481d1e74e14",
                "sha256:73dc03a6a7e30b7edc5b01b601e53e7fc924b04e1835e8e407c12c037e81adbd",
                "sha256:74db0052d985cf37fa111828d0dd230776ac99c740e1a758ad99094be4f1803d",
                "sha256:75f2568b4189dda1c567339b48cba4ac7384accb9c2a7ed655cd86b04055c795",
                "sha256:78cacd03e79d009d95635e7d6ff12c21eb89b894c354bd2b2ed0b4763373693b",
                "sha256:80d1543d58bd3d6c271b66abf454d437a438dff01c3e62fdbcd68f2a11310d4b",
                "sha256:830d2948a5ec37c386d3170c483063798d7879037492540f10a475e3fd6f244b",
                "sha256:891cf9b48776b5c61c700b55a598621fdb7b1e301a550365571e9624f270c203",
                "sha256:8f25e17ab3039b05f762b0a55ae0b3632b2e073d9c8fc88e89aca31a6198e88f",
                "sha256:9a3267620866c9d17b959a84dd0bd2d45719b817245e49371ead79ed4f710d19",
                "sha256:a04f86f41a8916fe45ac5024ec477f41f886b3c435da2d4e3d2709b22ab02af1",
                "sha256:aaf53a6cebad0eae578f062c7d462155eada9c172bd8c4d250b8c1d8eb7f916a",
                "sha256:abc1185d79f47c0a7aaf7e2412a0eb2c03b724581139193d2d82b3ad8cbb00ac",
                "sha256:ac0aa6cd53ab9a31d397f8303f92c42f534693528fafbdb997c82bae6e477ad9",
                "sha256:ac3775e3311661d4adace3697a52ac0bab17edd166087d493b52d4f4f553f9f0",
                "sha256:b06f0d3bf045158d2fb8837c5785fe9ff9b8c93358be64461a1089f5da983137",
                "sha256:b116502087ce8a6b7a5f1814568ccbd0e9f6cfd99948aa59b0e241dc57cf739f",
                "sha256:b82fab78e0b1329e183a65260581de4375f619167478dddab510c6c6fb04d9b6",
                "sha256:bd7163182133c0c7701b25e604cf1611c0d87712e56e88e7ee5d72deab3e76b5",
                "sha256:c36bcbc0d5174a80d6cccf43a0ecaca44e81d25be4b7f90f0ed7bcfbb5a00909",
                "sha256:c3af8e0f07399d3176b179f2e2634c3ce9c1301379a6b8c9c9aeecd481da494f",
                "sha256:c84132a54c750fda57729d1e2599bb598f5fa0344085dbde5003ba429a4798c0",
                "sha256:cb7b2ab0188829593b9de646545175547a70d9a6e2b63bf2cd87a0a391599324",
                "sha256:cca4def576f47a09a943666b8f829606bcb17e2bc2d5911a46c8f8da45f56755",
                "sha256:cf6511efa4801b9b38dc5546d7547d5b5c6ef4b081c60b23e4d941d0eba9cbeb",
                "sha256:d16fd5252f883eb074ca55cb622bc0bee49b979ae4e8639fff6ca3ff44f9f854",
                "sha256:d2686f91611f9e17f4548dbf050e75b079bbc2a82be565832bc8ea9047b61c8c",
                "sha256:d7fc3fca01da18fbabe4625d64bb612b533533ed10045a2ac3dd194bfa656b60",
                "sha256:dd5653e67b149503c68c4018bf07e42eeed6b4e956b24c00ccdf93ac79cdff84",
                "sha256:de5695a6f1d8340b12a5d6d4484290ee74d61e467c39ff03b39e30df62cf83a0",
                "sha256:e0ac8959c929593fee38da1c2b64ee9778733cdf03c482c9ff1d508b6b593b2b",
                "sha256:e1b25e3ad6c909f398df8921780d6a3d120d8c09466720226fc621605b6f92b1",
                "sha256:e633940f28c1e913615fd624fcdd72fdba807bf53ea6925d6a588e84e1151531",
                "sha256:e89df2958e5159b811af9ff0f92614dabf4ff617c03a4c1c6ff53bf1c399e0e1",
                "sha256:ea9f9c6034ea2d93d9147818f17c2a0860d41b71c38b9ce4d55f21b6f9165a11",
                "sha256:f645caaf0008bacf349875a974220f1f1da349c5dbe7c4ec93048cdc785a3326",
                "sha256:f8303414c7b03f794347ad062c0516cee0e15f7a612abd0ce1e25caf6ceb47df",
                "sha256:fca62a8301b605b954ad2e9c3666f9d97f63872aa4efcae5492baca2056b74ab"
            ],
            "markers": "python_full_version >= '3.7.0'",
            "version": "==3.1.0"
        },
        "colorama": {
            "hashes": [
                "sha256:08695f5cb7ed6e0531a20572697297273c47b8cae5a63ffc6d6ed5c201be6e44",
                "sha256:4f1d9991f5acc0ca119f9d443620b77f9d6b33703e51011c16baf57afb285fc6"
            ],
            "markers": "python_version >= '2.7' and python_version not in '3.0, 3.1, 3.2, 3.3, 3.4, 3.5, 3.6'",
            "version": "==0.4.6"
        },
        "coloredlogs": {
            "hashes": [
                "sha256:612ee75c546f53e92e70049c9dbfcc18c935a2b9a53b66085ce9ef6a6e5c0934",
                "sha256:7c991aa71a4577af2f82600d8f8f3a89f936baeaf9b50a9c197da014e5bf16b0"
            ],
            "index": "pypi",
            "version": "==15.0.1"
        },
        "coverage": {
            "hashes": [
                "sha256:006ed5582e9cbc8115d2e22d6d2144a0725db542f654d9d4fda86793832f873d",
                "sha256:046936ab032a2810dcaafd39cc4ef6dd295df1a7cbead08fe996d4765fca9fe4",
                "sha256:0484d9dd1e6f481b24070c87561c8d7151bdd8b044c93ac99faafd01f695c78e",
                "sha256:0ce383d5f56d0729d2dd40e53fe3afeb8f2237244b0975e1427bfb2cf0d32bab",
                "sha256:186e0fc9cf497365036d51d4d2ab76113fb74f729bd25da0975daab2e107fd90",
                "sha256:2199988e0bc8325d941b209f4fd1c6fa007024b1442c5576f1a32ca2e48941e6",
                "sha256:299bc75cb2a41e6741b5e470b8c9fb78d931edbd0cd009c58e5c84de57c06731",
                "sha256:3668291b50b69a0c1ef9f462c7df2c235da3c4073f49543b01e7eb1dee7dd540",
                "sha256:36dd42da34fe94ed98c39887b86db9d06777b1c8f860520e21126a75507024f2",
                "sha256:38004671848b5745bb05d4d621526fca30cee164db42a1f185615f39dc997292",
                "sha256:387fb46cb8e53ba7304d80aadca5dca84a2fbf6fe3faf6951d8cf2d46485d1e5",
                "sha256:3eb55b7b26389dd4f8ae911ba9bc8c027411163839dea4c8b8be54c4ee9ae10b",
                "sha256:420f94a35e3e00a2b43ad5740f935358e24478354ce41c99407cddd283be00d2",
                "sha256:4ac0f522c3b6109c4b764ffec71bf04ebc0523e926ca7cbe6c5ac88f84faced0",
                "sha256:4c752d5264053a7cf2fe81c9e14f8a4fb261370a7bb344c2a011836a96fb3f57",
                "sha256:4f01911c010122f49a3e9bdc730eccc66f9b72bd410a3a9d3cb8448bb50d65d3",
                "sha256:4f68ee32d7c4164f1e2c8797535a6d0a3733355f5861e0f667e37df2d4b07140",
                "sha256:4fa54fb483decc45f94011898727802309a109d89446a3c76387d016057d2c84",
                "sha256:507e4720791977934bba016101579b8c500fb21c5fa3cd4cf256477331ddd988",
                "sha256:53d0fd4c17175aded9c633e319360d41a1f3c6e352ba94edcb0fa5167e2bad67",
                "sha256:55272f33da9a5d7cccd3774aeca7a01e500a614eaea2a77091e9be000ecd401d",
                "sha256:5764e1f7471cb8f64b8cda0554f3d4c4085ae4b417bfeab236799863703e5de2",
                "sha256:57b77b9099f172804e695a40ebaa374f79e4fb8b92f3e167f66facbf92e8e7f5",
                "sha256:5afdad4cc4cc199fdf3e18088812edcf8f4c5a3c8e6cb69127513ad4cb7471a9",
                "sha256:5cc0783844c84af2522e3a99b9b761a979a3ef10fb87fc4048d1ee174e18a7d8",
                "sha256:5e1df45c23d4230e3d56d04414f9057eba501f78db60d4eeecfcb940501b08fd",
                "sha256:6146910231ece63facfc5984234ad1b06a36cecc9fd0c028e59ac7c9b18c38c6",
                "sha256:797aad79e7b6182cb49c08cc5d2f7aa7b2128133b0926060d0a8889ac43843be",
                "sha256:7c20b731211261dc9739bbe080c579a1835b0c2d9b274e5fcd903c3a7821cf88",
                "sha256:817295f06eacdc8623dc4df7d8b49cea65925030d4e1e2a7c7218380c0072c25",
                "sha256:81f63e0fb74effd5be736cfe07d710307cc0a3ccb8f4741f7f053c057615a137",
                "sha256:872d6ce1f5be73f05bea4df498c140b9e7ee5418bfa2cc8204e7f9b817caa968",
                "sha256:8c99cb7c26a3039a8a4ee3ca1efdde471e61b4837108847fb7d5be7789ed8fd9",
                "sha256:8dbe2647bf58d2c5a6c5bcc685f23b5f371909a5624e9f5cd51436d6a9f6c6ef",
                "sha256:8efb48fa743d1c1a65ee8787b5b552681610f06c40a40b7ef94a5b517d885c54",
                "sha256:92ebc1619650409da324d001b3a36f14f63644c7f0a588e331f3b0f67491f512",
                "sha256:9d22e94e6dc86de981b1b684b342bec5e331401599ce652900ec59db52940005",
                "sha256:ba279aae162b20444881fc3ed4e4f934c1cf8620f3dab3b531480cf602c76b7f",
                "sha256:bc4803779f0e4b06a2361f666e76f5c2e3715e8e379889d02251ec911befd149",
                "sha256:bfe7085783cda55e53510482fa7b5efc761fad1abe4d653b32710eb548ebdd2d",
                "sha256:c448b5c9e3df5448a362208b8d4b9ed85305528313fca1b479f14f9fe0d873b8",
                "sha256:c90e73bdecb7b0d1cea65a08cb41e9d672ac6d7995603d6465ed4914b98b9ad7",
                "sha256:d2b96123a453a2d7f3995ddb9f28d01fd112319a7a4d5ca99796a7ff43f02af5",
                "sha256:d52f0a114b6a58305b11a5cdecd42b2e7f1ec77eb20e2b33969d702feafdd016",
                "sha256:d530191aa9c66ab4f190be8ac8cc7cfd8f4f3217da379606f3dd4e3d83feba69",
                "sha256:d683d230b5774816e7d784d7ed8444f2a40e7a450e5720d58af593cb0b94a212",
                "sha256:db45eec1dfccdadb179b0f9ca616872c6f700d23945ecc8f21bb105d74b1c5fc",
                "sha256:db8c2c5ace167fd25ab5dd732714c51d4633f58bac21fb0ff63b0349f62755a8",
                "sha256:e2926b8abedf750c2ecf5035c07515770944acf02e1c46ab08f6348d24c5f94d",
                "sha256:e627dee428a176ffb13697a2c4318d3f60b2ccdde3acdc9b3f304206ec130ccd",
                "sha256:efe1c0adad110bf0ad7fb59f833880e489a61e39d699d37249bdf42f80590169"
            ],
            "index": "pypi",
            "version": "==7.2.2"
        },
        "dill": {
            "hashes": [
                "sha256:a07ffd2351b8c678dfc4a856a3005f8067aea51d6ba6c700796a4d9e280f39f0",
                "sha256:e5db55f3687856d8fbdab002ed78544e1c4559a130302693d839dfe8f93f2373"
            ],
            "markers": "python_version < '3.11'",
            "version": "==0.3.6"
        },
        "distlib": {
            "hashes": [
                "sha256:14bad2d9b04d3a36127ac97f30b12a19268f211063d8f8ee4f47108896e11b46",
                "sha256:f35c4b692542ca110de7ef0bea44d73981caeb34ca0b9b6b2e6d7790dda8f80e"
            ],
            "version": "==0.3.6"
        },
        "docutils": {
            "hashes": [
                "sha256:23010f129180089fbcd3bc08cfefccb3b890b0050e1ca00c867036e9d161b98c",
                "sha256:679987caf361a7539d76e584cbeddc311e3aee937877c87346f31debc63e9d06"
            ],
            "markers": "python_version >= '2.7' and python_version not in '3.0, 3.1, 3.2, 3.3, 3.4'",
            "version": "==0.18.1"
        },
        "dodgy": {
            "hashes": [
                "sha256:28323cbfc9352139fdd3d316fa17f325cc0e9ac74438cbba51d70f9b48f86c3a",
                "sha256:51f54c0fd886fa3854387f354b19f429d38c04f984f38bc572558b703c0542a6"
            ],
            "version": "==0.2.1"
        },
        "emoji": {
            "hashes": [
                "sha256:a2986c21e4aba6b9870df40ef487a17be863cb7778dcf1c01e25917b7cd210bb"
            ],
            "index": "pypi",
            "version": "==2.2.0"
        },
        "filelock": {
            "hashes": [
                "sha256:3199fd0d3faea8b911be52b663dfccceb84c95949dd13179aa21436d1a79c4ce",
                "sha256:e90b34656470756edf8b19656785c5fea73afa1953f3e1b0d645cef11cab3182"
            ],
            "markers": "python_version >= '3.7'",
            "version": "==3.10.0"
        },
        "flake8": {
            "hashes": [
                "sha256:6fbe320aad8d6b95cec8b8e47bc933004678dc63095be98528b7bdd2a9f510db",
                "sha256:7a1cf6b73744f5806ab95e526f6f0d8c01c66d7bbe349562d22dfca20610b248"
            ],
            "markers": "python_full_version >= '3.6.1'",
            "version": "==5.0.4"
        },
        "flake8-polyfill": {
            "hashes": [
                "sha256:12be6a34ee3ab795b19ca73505e7b55826d5f6ad7230d31b18e106400169b9e9",
                "sha256:e44b087597f6da52ec6393a709e7108b2905317d0c0b744cdca6208e670d8eda"
            ],
            "version": "==1.0.2"
        },
        "gitdb": {
            "hashes": [
                "sha256:6eb990b69df4e15bad899ea868dc46572c3f75339735663b81de79b06f17eb9a",
                "sha256:c286cf298426064079ed96a9e4a9d39e7f3e9bf15ba60701e95f5492f28415c7"
            ],
            "markers": "python_version >= '3.7'",
            "version": "==4.0.10"
        },
        "gitpython": {
            "hashes": [
                "sha256:8ce3bcf69adfdf7c7d503e78fd3b1c492af782d58893b650adb2ac8912ddd573",
                "sha256:f04893614f6aa713a60cbbe1e6a97403ef633103cdd0ef5eb6efe0deb98dbe8d"
            ],
            "markers": "python_version >= '3.7'",
            "version": "==3.1.31"
        },
        "gitwrapperlib": {
            "hashes": [
                "sha256:3174bcc0de3fa70f78067cb2bc60a5c9820442d78594fb345bdd56740f64073a",
                "sha256:97ff470337459649cc3cce39a79622bf36679ec8abc03509d3e1afb1d5360de9"
            ],
            "index": "pypi",
            "version": "==1.0.0"
        },
        "humanfriendly": {
            "hashes": [
                "sha256:1697e1a8a8f550fd43c2865cd84542fc175a61dcb779b6fee18cf6b6ccba1477",
                "sha256:6b0b831ce8f15f7300721aa49829fc4e83921a9a301cc7f606be6686a2288ddc"
            ],
            "markers": "python_version >= '2.7' and python_version not in '3.0, 3.1, 3.2, 3.3, 3.4'",
            "version": "==10.0"
        },
        "idna": {
            "hashes": [
                "sha256:814f528e8dead7d329833b91c5faa87d60bf71824cd12a7530b5526063d02cb4",
                "sha256:90b77e79eaa3eba6de819a0c442c0b4ceefc341a7a2ab77d7562bf49f425c5c2"
            ],
            "markers": "python_version >= '3.5'",
            "version": "==3.4"
        },
        "imagesize": {
            "hashes": [
                "sha256:0d8d18d08f840c19d0ee7ca1fd82490fdc3729b7ac93f49870406ddde8ef8d8b",
                "sha256:69150444affb9cb0d5cc5a92b3676f0b2fb7cd9ae39e947a5e11a36b4497cd4a"
            ],
            "markers": "python_version >= '2.7' and python_version not in '3.0, 3.1, 3.2, 3.3'",
            "version": "==1.4.1"
        },
        "importlib-metadata": {
            "hashes": [
                "sha256:43ce9281e097583d758c2c708c4376371261a02c34682491a8e98352365aad20",
                "sha256:ff80f3b5394912eb1b108fcfd444dc78b7f1f3e16b16188054bd01cb9cb86f09"
            ],
<<<<<<< HEAD
            "markers": "python_version >= '3.7'",
=======
            "markers": "python_version < '3.10'",
>>>>>>> b3df2558
            "version": "==6.1.0"
        },
        "isort": {
            "hashes": [
                "sha256:8bef7dde241278824a6d83f44a544709b065191b95b6e50894bdc722fcba0504",
                "sha256:f84c2818376e66cf843d497486ea8fed8700b340f308f076c6fb1229dff318b6"
            ],
            "markers": "python_full_version >= '3.8.0'",
            "version": "==5.12.0"
        },
        "jaraco.classes": {
            "hashes": [
                "sha256:2353de3288bc6b82120752201c6b1c1a14b058267fa424ed5ce5984e3b922158",
                "sha256:89559fa5c1d3c34eff6f631ad80bb21f378dbcbb35dd161fd2c6b93f5be2f98a"
            ],
            "markers": "python_version >= '3.7'",
            "version": "==3.2.3"
        },
        "jinja2": {
            "hashes": [
                "sha256:31351a702a408a9e7595a8fc6150fc3f43bb6bf7e319770cbc0db9df9437e852",
                "sha256:6088930bfe239f0e6710546ab9c19c9ef35e29792895fed6e6e31a023a182a61"
            ],
            "markers": "python_version >= '3.7'",
            "version": "==3.1.2"
        },
        "keyring": {
            "hashes": [
                "sha256:771ed2a91909389ed6148631de678f82ddc73737d85a927f382a8a1b157898cd",
                "sha256:ba2e15a9b35e21908d0aaf4e0a47acc52d6ae33444df0da2b49d41a46ef6d678"
            ],
            "markers": "python_version >= '3.7'",
            "version": "==23.13.1"
        },
        "lazy-object-proxy": {
            "hashes": [
                "sha256:09763491ce220c0299688940f8dc2c5d05fd1f45af1e42e636b2e8b2303e4382",
                "sha256:0a891e4e41b54fd5b8313b96399f8b0e173bbbfc03c7631f01efbe29bb0bcf82",
                "sha256:189bbd5d41ae7a498397287c408617fe5c48633e7755287b21d741f7db2706a9",
                "sha256:18b78ec83edbbeb69efdc0e9c1cb41a3b1b1ed11ddd8ded602464c3fc6020494",
                "sha256:1aa3de4088c89a1b69f8ec0dcc169aa725b0ff017899ac568fe44ddc1396df46",
                "sha256:212774e4dfa851e74d393a2370871e174d7ff0ebc980907723bb67d25c8a7c30",
                "sha256:2d0daa332786cf3bb49e10dc6a17a52f6a8f9601b4cf5c295a4f85854d61de63",
                "sha256:5f83ac4d83ef0ab017683d715ed356e30dd48a93746309c8f3517e1287523ef4",
                "sha256:659fb5809fa4629b8a1ac5106f669cfc7bef26fbb389dda53b3e010d1ac4ebae",
                "sha256:660c94ea760b3ce47d1855a30984c78327500493d396eac4dfd8bd82041b22be",
                "sha256:66a3de4a3ec06cd8af3f61b8e1ec67614fbb7c995d02fa224813cb7afefee701",
                "sha256:721532711daa7db0d8b779b0bb0318fa87af1c10d7fe5e52ef30f8eff254d0cd",
                "sha256:7322c3d6f1766d4ef1e51a465f47955f1e8123caee67dd641e67d539a534d006",
                "sha256:79a31b086e7e68b24b99b23d57723ef7e2c6d81ed21007b6281ebcd1688acb0a",
                "sha256:81fc4d08b062b535d95c9ea70dbe8a335c45c04029878e62d744bdced5141586",
                "sha256:8fa02eaab317b1e9e03f69aab1f91e120e7899b392c4fc19807a8278a07a97e8",
                "sha256:9090d8e53235aa280fc9239a86ae3ea8ac58eff66a705fa6aa2ec4968b95c821",
                "sha256:946d27deaff6cf8452ed0dba83ba38839a87f4f7a9732e8f9fd4107b21e6ff07",
                "sha256:9990d8e71b9f6488e91ad25f322898c136b008d87bf852ff65391b004da5e17b",
                "sha256:9cd077f3d04a58e83d04b20e334f678c2b0ff9879b9375ed107d5d07ff160171",
                "sha256:9e7551208b2aded9c1447453ee366f1c4070602b3d932ace044715d89666899b",
                "sha256:9f5fa4a61ce2438267163891961cfd5e32ec97a2c444e5b842d574251ade27d2",
                "sha256:b40387277b0ed2d0602b8293b94d7257e17d1479e257b4de114ea11a8cb7f2d7",
                "sha256:bfb38f9ffb53b942f2b5954e0f610f1e721ccebe9cce9025a38c8ccf4a5183a4",
                "sha256:cbf9b082426036e19c6924a9ce90c740a9861e2bdc27a4834fd0a910742ac1e8",
                "sha256:d9e25ef10a39e8afe59a5c348a4dbf29b4868ab76269f81ce1674494e2565a6e",
                "sha256:db1c1722726f47e10e0b5fdbf15ac3b8adb58c091d12b3ab713965795036985f",
                "sha256:e7c21c95cae3c05c14aafffe2865bbd5e377cfc1348c4f7751d9dc9a48ca4bda",
                "sha256:e8c6cfb338b133fbdbc5cfaa10fe3c6aeea827db80c978dbd13bc9dd8526b7d4",
                "sha256:ea806fd4c37bf7e7ad82537b0757999264d5f70c45468447bb2b91afdbe73a6e",
                "sha256:edd20c5a55acb67c7ed471fa2b5fb66cb17f61430b7a6b9c3b4a1e40293b1671",
                "sha256:f0117049dd1d5635bbff65444496c90e0baa48ea405125c088e93d9cf4525b11",
                "sha256:f0705c376533ed2a9e5e97aacdbfe04cecd71e0aa84c7c0595d02ef93b6e4455",
                "sha256:f12ad7126ae0c98d601a7ee504c1122bcef553d1d5e0c3bfa77b16b3968d2734",
                "sha256:f2457189d8257dd41ae9b434ba33298aec198e30adf2dcdaaa3a28b9994f6adb",
                "sha256:f699ac1c768270c9e384e4cbd268d6e67aebcfae6cd623b4d7c3bfde5a35db59"
            ],
            "markers": "python_version >= '3.7'",
            "version": "==1.9.0"
        },
        "markdown-it-py": {
            "hashes": [
                "sha256:5a35f8d1870171d9acc47b99612dc146129b631baf04970128b568f190d0cc30",
                "sha256:7c9a5e412688bc771c67432cbfebcdd686c93ce6484913dccf06cb5a0bea35a1"
            ],
            "markers": "python_version >= '3.7'",
            "version": "==2.2.0"
        },
        "markupsafe": {
            "hashes": [
                "sha256:0576fe974b40a400449768941d5d0858cc624e3249dfd1e0c33674e5c7ca7aed",
                "sha256:085fd3201e7b12809f9e6e9bc1e5c96a368c8523fad5afb02afe3c051ae4afcc",
                "sha256:090376d812fb6ac5f171e5938e82e7f2d7adc2b629101cec0db8b267815c85e2",
                "sha256:0b462104ba25f1ac006fdab8b6a01ebbfbce9ed37fd37fd4acd70c67c973e460",
                "sha256:137678c63c977754abe9086a3ec011e8fd985ab90631145dfb9294ad09c102a7",
                "sha256:1bea30e9bf331f3fef67e0a3877b2288593c98a21ccb2cf29b74c581a4eb3af0",
                "sha256:22152d00bf4a9c7c83960521fc558f55a1adbc0631fbb00a9471e097b19d72e1",
                "sha256:22731d79ed2eb25059ae3df1dfc9cb1546691cc41f4e3130fe6bfbc3ecbbecfa",
                "sha256:2298c859cfc5463f1b64bd55cb3e602528db6fa0f3cfd568d3605c50678f8f03",
                "sha256:28057e985dace2f478e042eaa15606c7efccb700797660629da387eb289b9323",
                "sha256:2e7821bffe00aa6bd07a23913b7f4e01328c3d5cc0b40b36c0bd81d362faeb65",
                "sha256:2ec4f2d48ae59bbb9d1f9d7efb9236ab81429a764dedca114f5fdabbc3788013",
                "sha256:340bea174e9761308703ae988e982005aedf427de816d1afe98147668cc03036",
                "sha256:40627dcf047dadb22cd25ea7ecfe9cbf3bbbad0482ee5920b582f3809c97654f",
                "sha256:40dfd3fefbef579ee058f139733ac336312663c6706d1163b82b3003fb1925c4",
                "sha256:4cf06cdc1dda95223e9d2d3c58d3b178aa5dacb35ee7e3bbac10e4e1faacb419",
                "sha256:50c42830a633fa0cf9e7d27664637532791bfc31c731a87b202d2d8ac40c3ea2",
                "sha256:55f44b440d491028addb3b88f72207d71eeebfb7b5dbf0643f7c023ae1fba619",
                "sha256:608e7073dfa9e38a85d38474c082d4281f4ce276ac0010224eaba11e929dd53a",
                "sha256:63ba06c9941e46fa389d389644e2d8225e0e3e5ebcc4ff1ea8506dce646f8c8a",
                "sha256:65608c35bfb8a76763f37036547f7adfd09270fbdbf96608be2bead319728fcd",
                "sha256:665a36ae6f8f20a4676b53224e33d456a6f5a72657d9c83c2aa00765072f31f7",
                "sha256:6d6607f98fcf17e534162f0709aaad3ab7a96032723d8ac8750ffe17ae5a0666",
                "sha256:7313ce6a199651c4ed9d7e4cfb4aa56fe923b1adf9af3b420ee14e6d9a73df65",
                "sha256:7668b52e102d0ed87cb082380a7e2e1e78737ddecdde129acadb0eccc5423859",
                "sha256:7df70907e00c970c60b9ef2938d894a9381f38e6b9db73c5be35e59d92e06625",
                "sha256:7e007132af78ea9df29495dbf7b5824cb71648d7133cf7848a2a5dd00d36f9ff",
                "sha256:835fb5e38fd89328e9c81067fd642b3593c33e1e17e2fdbf77f5676abb14a156",
                "sha256:8bca7e26c1dd751236cfb0c6c72d4ad61d986e9a41bbf76cb445f69488b2a2bd",
                "sha256:8db032bf0ce9022a8e41a22598eefc802314e81b879ae093f36ce9ddf39ab1ba",
                "sha256:99625a92da8229df6d44335e6fcc558a5037dd0a760e11d84be2260e6f37002f",
                "sha256:9cad97ab29dfc3f0249b483412c85c8ef4766d96cdf9dcf5a1e3caa3f3661cf1",
                "sha256:a4abaec6ca3ad8660690236d11bfe28dfd707778e2442b45addd2f086d6ef094",
                "sha256:a6e40afa7f45939ca356f348c8e23048e02cb109ced1eb8420961b2f40fb373a",
                "sha256:a6f2fcca746e8d5910e18782f976489939d54a91f9411c32051b4aab2bd7c513",
                "sha256:a806db027852538d2ad7555b203300173dd1b77ba116de92da9afbc3a3be3eed",
                "sha256:abcabc8c2b26036d62d4c746381a6f7cf60aafcc653198ad678306986b09450d",
                "sha256:b8526c6d437855442cdd3d87eede9c425c4445ea011ca38d937db299382e6fa3",
                "sha256:bb06feb762bade6bf3c8b844462274db0c76acc95c52abe8dbed28ae3d44a147",
                "sha256:c0a33bc9f02c2b17c3ea382f91b4db0e6cde90b63b296422a939886a7a80de1c",
                "sha256:c4a549890a45f57f1ebf99c067a4ad0cb423a05544accaf2b065246827ed9603",
                "sha256:ca244fa73f50a800cf8c3ebf7fd93149ec37f5cb9596aa8873ae2c1d23498601",
                "sha256:cf877ab4ed6e302ec1d04952ca358b381a882fbd9d1b07cccbfd61783561f98a",
                "sha256:d9d971ec1e79906046aa3ca266de79eac42f1dbf3612a05dc9368125952bd1a1",
                "sha256:da25303d91526aac3672ee6d49a2f3db2d9502a4a60b55519feb1a4c7714e07d",
                "sha256:e55e40ff0cc8cc5c07996915ad367fa47da6b3fc091fdadca7f5403239c5fec3",
                "sha256:f03a532d7dee1bed20bc4884194a16160a2de9ffc6354b3878ec9682bb623c54",
                "sha256:f1cd098434e83e656abf198f103a8207a8187c0fc110306691a2e94a78d0abb2",
                "sha256:f2bfb563d0211ce16b63c7cb9395d2c682a23187f54c3d79bfec33e6705473c6",
                "sha256:f8ffb705ffcf5ddd0e80b65ddf7bed7ee4f5a441ea7d3419e861a12eaf41af58"
            ],
            "markers": "python_version >= '3.7'",
            "version": "==2.1.2"
        },
        "mccabe": {
            "hashes": [
                "sha256:348e0240c33b60bbdf4e523192ef919f28cb2c3d7d5c7794f74009290f236325",
                "sha256:6c2d30ab6be0e4a46919781807b4f0d834ebdd6c6e3dca0bda5a15f863427b6e"
            ],
            "markers": "python_version >= '3.6'",
            "version": "==0.7.0"
        },
        "mdurl": {
            "hashes": [
                "sha256:84008a41e51615a49fc9966191ff91509e3c40b939176e643fd50a5c2196b8f8",
                "sha256:bb413d29f5eea38f31dd4754dd7377d4465116fb207585f97bf925588687c1ba"
            ],
            "markers": "python_version >= '3.7'",
            "version": "==0.1.2"
        },
        "more-itertools": {
            "hashes": [
                "sha256:cabaa341ad0389ea83c17a94566a53ae4c9d07349861ecb14dc6d0345cf9ac5d",
                "sha256:d2bc7f02446e86a68911e58ded76d6561eea00cddfb2a91e7019bbb586c799f3"
            ],
            "markers": "python_version >= '3.7'",
            "version": "==9.1.0"
        },
        "nose": {
            "hashes": [
                "sha256:9ff7c6cc443f8c51994b34a667bbcf45afd6d945be7477b52e97516fd17c53ac",
                "sha256:dadcddc0aefbf99eea214e0f1232b94f2fa9bd98fa8353711dacb112bfcbbb2a",
                "sha256:f1bffef9cbc82628f6e7d7b40d7e255aefaa1adb6a1b1d26c69a8b79e6208a98"
            ],
            "index": "pypi",
            "version": "==1.3.7"
        },
        "nose-htmloutput": {
            "hashes": [
                "sha256:66024eee86be6d39fd45027d2485901643d0d5246f5c9a231800389bf26b91b4",
                "sha256:ab2d0dca21aa5a7ae280c6fb869882260b825d9ced368b557b9124cf51ffb119"
            ],
            "index": "pypi",
            "version": "==0.6.0"
        },
        "packaging": {
            "hashes": [
                "sha256:714ac14496c3e68c99c29b00845f7a2b85f3bb6f1078fd9f72fd20f0570002b2",
                "sha256:b6ad297f8907de0fa2fe1ccbd26fdaf387f5f47c7275fedf8cce89f99446cf97"
            ],
            "markers": "python_version >= '3.7'",
            "version": "==23.0"
        },
        "pep8-naming": {
            "hashes": [
                "sha256:5d9f1056cb9427ce344e98d1a7f5665710e2f20f748438e308995852cfa24164",
                "sha256:f3b4a5f9dd72b991bf7d8e2a341d2e1aa3a884a769b5aaac4f56825c1763bf3a"
            ],
            "version": "==0.10.0"
        },
        "pkginfo": {
            "hashes": [
                "sha256:4b7a555a6d5a22169fcc9cf7bfd78d296b0361adad412a346c1226849af5e546",
                "sha256:8fd5896e8718a4372f0ea9cc9d96f6417c9b986e23a4d116dda26b62cc29d046"
            ],
            "markers": "python_version >= '3.6'",
            "version": "==1.9.6"
        },
        "platformdirs": {
            "hashes": [
                "sha256:024996549ee88ec1a9aa99ff7f8fc819bb59e2c3477b410d90a16d32d6e707aa",
                "sha256:e5986afb596e4bb5bde29a79ac9061aa955b94fca2399b7aaac4090860920dd8"
            ],
            "markers": "python_version >= '3.7'",
            "version": "==3.1.1"
        },
        "pluggy": {
            "hashes": [
                "sha256:4224373bacce55f955a878bf9cfa763c1e360858e330072059e10bad68531159",
                "sha256:74134bbf457f031a36d68416e1509f34bd5ccc019f0bcc952c7b909d06b37bd3"
            ],
            "markers": "python_version >= '3.6'",
            "version": "==1.0.0"
        },
        "poetry-semver": {
            "hashes": [
                "sha256:4e6349bd7231cc657f0e1930f7b204e87e33dfd63eef5cac869363969515083a",
                "sha256:d809b612aa27b39bf2d0fc9d31b4f4809b0e972646c5f19cfa46c725b7638810"
            ],
            "markers": "python_version >= '2.7' and python_version not in '3.0, 3.1, 3.2, 3.3'",
            "version": "==0.1.0"
        },
        "prospector": {
            "hashes": [
                "sha256:599f31516f857d785058773875e9358702ad653e65461e8cad44134d8ee17b1f",
                "sha256:c24011019e48b54745dc0f5d3d25e9d6b19750129996c134253c2f1eed9d45ac"
            ],
            "index": "pypi",
            "version": "==1.9.0"
        },
        "pycodestyle": {
            "hashes": [
                "sha256:2c9607871d58c76354b697b42f5d57e1ada7d261c261efac224b664affdc5785",
                "sha256:d1735fc58b418fd7c5f658d28d943854f8a849b01a5d0a1e6f3f3fdd0166804b"
            ],
            "markers": "python_version >= '3.6'",
            "version": "==2.9.1"
        },
        "pydocstyle": {
            "hashes": [
                "sha256:118762d452a49d6b05e194ef344a55822987a462831ade91ec5c06fd2169d019",
                "sha256:7ce43f0c0ac87b07494eb9c0b462c0b73e6ff276807f204d6b53edc72b7e44e1"
            ],
            "markers": "python_version >= '3.6'",
            "version": "==6.3.0"
        },
        "pyflakes": {
            "hashes": [
                "sha256:4579f67d887f804e67edb544428f264b7b24f435b263c4614f384135cea553d2",
                "sha256:491feb020dca48ccc562a8c0cbe8df07ee13078df59813b83959cbdada312ea3"
            ],
            "markers": "python_version >= '3.6'",
            "version": "==2.5.0"
        },
        "pygments": {
            "hashes": [
                "sha256:b3ed06a9e8ac9a9aae5a6f5dbe78a8a58655d17b43b93c078f094ddc476ae297",
                "sha256:fa7bd7bd2771287c0de303af8bfdfc731f51bd2c6a47ab69d117138893b82717"
            ],
            "markers": "python_version >= '3.6'",
            "version": "==2.14.0"
        },
        "pylint": {
            "hashes": [
                "sha256:1460829b6397cb5eb0cdb0b4fc4b556348e515cdca32115f74a1eb7c20b896b4",
                "sha256:e097d8325f8c88e14ad12844e3fe2d963d3de871ea9a8f8ad25ab1c109889ddc"
            ],
            "markers": "python_full_version >= '3.7.2'",
            "version": "==2.17.0"
        },
        "pylint-celery": {
            "hashes": [
                "sha256:41e32094e7408d15c044178ea828dd524beedbdbe6f83f712c5e35bde1de4beb"
            ],
            "version": "==0.3"
        },
        "pylint-django": {
            "hashes": [
                "sha256:0ac090d106c62fe33782a1d01bda1610b761bb1c9bf5035ced9d5f23a13d8591",
                "sha256:56b12b6adf56d548412445bd35483034394a1a94901c3f8571980a13882299d5"
            ],
            "version": "==2.5.3"
        },
        "pylint-flask": {
            "hashes": [
                "sha256:f4d97de2216bf7bfce07c9c08b166e978fe9f2725de2a50a9845a97de7e31517"
            ],
            "version": "==0.6"
        },
        "pylint-plugin-utils": {
            "hashes": [
                "sha256:b3d43e85ab74c4f48bb46ae4ce771e39c3a20f8b3d56982ab17aa73b4f98d535",
                "sha256:ce48bc0516ae9415dd5c752c940dfe601b18fe0f48aa249f2386adfa95a004dd"
            ],
            "markers": "python_full_version >= '3.6.2'",
            "version": "==0.7"
        },
        "pyproject-api": {
            "hashes": [
                "sha256:435f46547a9ff22cf4208ee274fca3e2869aeb062a4834adfc99a4dd64af3cf9",
                "sha256:4698a3777c2e0f6b624f8a4599131e2a25376d90fe8d146d7ac74c67c6f97c43"
            ],
            "markers": "python_version >= '3.7'",
            "version": "==1.5.1"
        },
        "pyyaml": {
            "hashes": [
                "sha256:01b45c0191e6d66c470b6cf1b9531a771a83c1c4208272ead47a3ae4f2f603bf",
                "sha256:0283c35a6a9fbf047493e3a0ce8d79ef5030852c51e9d911a27badfde0605293",
                "sha256:055d937d65826939cb044fc8c9b08889e8c743fdc6a32b33e2390f66013e449b",
                "sha256:07751360502caac1c067a8132d150cf3d61339af5691fe9e87803040dbc5db57",
                "sha256:0b4624f379dab24d3725ffde76559cff63d9ec94e1736b556dacdfebe5ab6d4b",
                "sha256:0ce82d761c532fe4ec3f87fc45688bdd3a4c1dc5e0b4a19814b9009a29baefd4",
                "sha256:1e4747bc279b4f613a09eb64bba2ba602d8a6664c6ce6396a4d0cd413a50ce07",
                "sha256:213c60cd50106436cc818accf5baa1aba61c0189ff610f64f4a3e8c6726218ba",
                "sha256:231710d57adfd809ef5d34183b8ed1eeae3f76459c18fb4a0b373ad56bedcdd9",
                "sha256:277a0ef2981ca40581a47093e9e2d13b3f1fbbeffae064c1d21bfceba2030287",
                "sha256:2cd5df3de48857ed0544b34e2d40e9fac445930039f3cfe4bcc592a1f836d513",
                "sha256:40527857252b61eacd1d9af500c3337ba8deb8fc298940291486c465c8b46ec0",
                "sha256:432557aa2c09802be39460360ddffd48156e30721f5e8d917f01d31694216782",
                "sha256:473f9edb243cb1935ab5a084eb238d842fb8f404ed2193a915d1784b5a6b5fc0",
                "sha256:48c346915c114f5fdb3ead70312bd042a953a8ce5c7106d5bfb1a5254e47da92",
                "sha256:50602afada6d6cbfad699b0c7bb50d5ccffa7e46a3d738092afddc1f9758427f",
                "sha256:68fb519c14306fec9720a2a5b45bc9f0c8d1b9c72adf45c37baedfcd949c35a2",
                "sha256:77f396e6ef4c73fdc33a9157446466f1cff553d979bd00ecb64385760c6babdc",
                "sha256:81957921f441d50af23654aa6c5e5eaf9b06aba7f0a19c18a538dc7ef291c5a1",
                "sha256:819b3830a1543db06c4d4b865e70ded25be52a2e0631ccd2f6a47a2822f2fd7c",
                "sha256:897b80890765f037df3403d22bab41627ca8811ae55e9a722fd0392850ec4d86",
                "sha256:98c4d36e99714e55cfbaaee6dd5badbc9a1ec339ebfc3b1f52e293aee6bb71a4",
                "sha256:9df7ed3b3d2e0ecfe09e14741b857df43adb5a3ddadc919a2d94fbdf78fea53c",
                "sha256:9fa600030013c4de8165339db93d182b9431076eb98eb40ee068700c9c813e34",
                "sha256:a80a78046a72361de73f8f395f1f1e49f956c6be882eed58505a15f3e430962b",
                "sha256:afa17f5bc4d1b10afd4466fd3a44dc0e245382deca5b3c353d8b757f9e3ecb8d",
                "sha256:b3d267842bf12586ba6c734f89d1f5b871df0273157918b0ccefa29deb05c21c",
                "sha256:b5b9eccad747aabaaffbc6064800670f0c297e52c12754eb1d976c57e4f74dcb",
                "sha256:bfaef573a63ba8923503d27530362590ff4f576c626d86a9fed95822a8255fd7",
                "sha256:c5687b8d43cf58545ade1fe3e055f70eac7a5a1a0bf42824308d868289a95737",
                "sha256:cba8c411ef271aa037d7357a2bc8f9ee8b58b9965831d9e51baf703280dc73d3",
                "sha256:d15a181d1ecd0d4270dc32edb46f7cb7733c7c508857278d3d378d14d606db2d",
                "sha256:d4b0ba9512519522b118090257be113b9468d804b19d63c71dbcf4a48fa32358",
                "sha256:d4db7c7aef085872ef65a8fd7d6d09a14ae91f691dec3e87ee5ee0539d516f53",
                "sha256:d4eccecf9adf6fbcc6861a38015c2a64f38b9d94838ac1810a9023a0609e1b78",
                "sha256:d67d839ede4ed1b28a4e8909735fc992a923cdb84e618544973d7dfc71540803",
                "sha256:daf496c58a8c52083df09b80c860005194014c3698698d1a57cbcfa182142a3a",
                "sha256:dbad0e9d368bb989f4515da330b88a057617d16b6a8245084f1b05400f24609f",
                "sha256:e61ceaab6f49fb8bdfaa0f92c4b57bcfbea54c09277b1b4f7ac376bfb7a7c174",
                "sha256:f84fbc98b019fef2ee9a1cb3ce93e3187a6df0b2538a651bfb890254ba9f90b5"
            ],
            "markers": "python_version >= '3.6'",
            "version": "==6.0"
        },
        "readme-renderer": {
            "hashes": [
                "sha256:cd653186dfc73055656f090f227f5cb22a046d7f71a841dfa305f55c9a513273",
                "sha256:f67a16caedfa71eef48a31b39708637a6f4664c4394801a7b0d6432d13907343"
            ],
            "markers": "python_version >= '3.7'",
            "version": "==37.3"
        },
        "requests": {
            "hashes": [
                "sha256:64299f4909223da747622c030b781c0d7811e359c37124b4bd368fb8c6518baa",
                "sha256:98b1b2782e3c6c4904938b84c0eb932721069dfdb9134313beff7c83c2df24bf"
            ],
            "index": "pypi",
            "version": "==2.28.2"
        },
        "requests-toolbelt": {
            "hashes": [
                "sha256:18565aa58116d9951ac39baa288d3adb5b3ff975c4f25eee78555d89e8f247f7",
                "sha256:62e09f7ff5ccbda92772a29f394a49c3ad6cb181d568b1337626b2abb628a63d"
            ],
            "markers": "python_version >= '2.7' and python_version not in '3.0, 3.1, 3.2, 3.3'",
            "version": "==0.10.1"
        },
        "requirements-detector": {
            "hashes": [
                "sha256:246bd23867c12061eadb346a6fe2e616f0b64e681936154a76c494a27cda3ea8",
                "sha256:9af62db621c95e0176fed029079924e648de22cd0bb4189c441b9376942faab1"
            ],
            "markers": "python_version >= '3.7' and python_version < '4.0'",
            "version": "==1.1.0"
        },
        "rfc3986": {
            "hashes": [
                "sha256:50b1502b60e289cb37883f3dfd34532b8873c7de9f49bb546641ce9cbd256ebd",
                "sha256:97aacf9dbd4bfd829baad6e6309fa6573aaf1be3f6fa735c8ab05e46cecb261c"
            ],
            "markers": "python_version >= '3.7'",
            "version": "==2.0.0"
        },
        "rich": {
            "hashes": [
                "sha256:91954fe80cfb7985727a467ca98a7618e5dd15178cc2da10f553b36a93859001",
                "sha256:a104f37270bf677148d8acb07d33be1569eeee87e2d1beb286a4e9113caf6f2f"
            ],
            "markers": "python_full_version >= '3.7.0'",
            "version": "==13.3.2"
        },
        "semver": {
            "hashes": [
                "sha256:ced8b23dceb22134307c1b8abfa523da14198793d9787ac838e70e29e77458d4",
                "sha256:fa0fe2722ee1c3f57eac478820c3a5ae2f624af8264cbdf9000c980ff7f75e3f"
            ],
            "index": "pypi",
            "version": "==2.13.0"
        },
        "setoptconf-tmp": {
            "hashes": [
                "sha256:76035d5cd1593d38b9056ae12d460eca3aaa34ad05c315b69145e138ba80a745",
                "sha256:e0480addd11347ba52f762f3c4d8afa3e10ad0affbc53e3ffddc0ca5f27d5778"
            ],
            "version": "==0.3.1"
        },
        "sh": {
            "hashes": [
                "sha256:ae3258c5249493cebe73cb4e18253a41ed69262484bad36fdb3efcb8ad8870bb",
                "sha256:b52bf5833ed01c7b5c5fb73a7f71b3d98d48e9b9b8764236237bdc7ecae850fc"
            ],
            "markers": "sys_platform != 'win32'",
            "version": "==1.12.14"
        },
        "six": {
            "hashes": [
                "sha256:1e61c37477a1626458e36f7b1d82aa5c9b094fa4802892072e49de9c60c4c926",
                "sha256:8abb2f1d86890a2dfb989f9a77cfcfd3e47c2a354b01111771326f8aa26e0254"
            ],
            "markers": "python_version >= '2.7' and python_version not in '3.0, 3.1, 3.2, 3.3'",
            "version": "==1.16.0"
        },
        "smmap": {
            "hashes": [
                "sha256:2aba19d6a040e78d8b09de5c57e96207b09ed71d8e55ce0959eeee6c8e190d94",
                "sha256:c840e62059cd3be204b0c9c9f74be2c09d5648eddd4580d9314c3ecde0b30936"
            ],
            "markers": "python_version >= '3.6'",
            "version": "==5.0.0"
        },
        "snowballstemmer": {
            "hashes": [
                "sha256:09b16deb8547d3412ad7b590689584cd0fe25ec8db3be37788be3810cbf19cb1",
                "sha256:c8e1716e83cc398ae16824e5572ae04e0d9fc2c6b985fb0f900f5f0c96ecba1a"
            ],
            "version": "==2.2.0"
        },
        "sphinx": {
            "hashes": [
                "sha256:0dac3b698538ffef41716cf97ba26c1c7788dba73ce6f150c1ff5b4720786dd2",
                "sha256:807d1cb3d6be87eb78a381c3e70ebd8d346b9a25f3753e9947e866b2786865fc"
            ],
            "index": "pypi",
            "version": "==6.1.3"
        },
        "sphinx-rtd-theme": {
            "hashes": [
                "sha256:a0d8bd1a2ed52e0b338cbe19c4b2eef3c5e7a048769753dac6a9f059c7b641b8",
                "sha256:f823f7e71890abe0ac6aaa6013361ea2696fc8d3e1fa798f463e82bdb77eeff2"
            ],
            "index": "pypi",
            "version": "==1.2.0"
        },
        "sphinxcontrib-applehelp": {
            "hashes": [
                "sha256:29d341f67fb0f6f586b23ad80e072c8e6ad0b48417db2bde114a4c9746feb228",
                "sha256:828f867945bbe39817c210a1abfd1bc4895c8b73fcaade56d45357a348a07d7e"
            ],
            "markers": "python_version >= '3.8'",
            "version": "==1.0.4"
        },
        "sphinxcontrib-devhelp": {
            "hashes": [
                "sha256:8165223f9a335cc1af7ffe1ed31d2871f325254c0423bc0c4c7cd1c1e4734a2e",
                "sha256:ff7f1afa7b9642e7060379360a67e9c41e8f3121f2ce9164266f61b9f4b338e4"
            ],
            "markers": "python_version >= '3.5'",
            "version": "==1.0.2"
        },
        "sphinxcontrib-htmlhelp": {
            "hashes": [
                "sha256:0cbdd302815330058422b98a113195c9249825d681e18f11e8b1f78a2f11efff",
                "sha256:c38cb46dccf316c79de6e5515e1770414b797162b23cd3d06e67020e1d2a6903"
            ],
            "markers": "python_version >= '3.8'",
            "version": "==2.0.1"
        },
        "sphinxcontrib-jquery": {
            "hashes": [
                "sha256:1620739f04e36a2c779f1a131a2dfd49b2fd07351bf1968ced074365933abc7a",
                "sha256:f936030d7d0147dd026a4f2b5a57343d233f1fc7b363f68b3d4f1cb0993878ae"
            ],
            "markers": "python_version >= '3.1'",
            "version": "==4.1"
        },
        "sphinxcontrib-jsmath": {
            "hashes": [
                "sha256:2ec2eaebfb78f3f2078e73666b1415417a116cc848b72e5172e596c871103178",
                "sha256:a9925e4a4587247ed2191a22df5f6970656cb8ca2bd6284309578f2153e0c4b8"
            ],
            "markers": "python_version >= '3.5'",
            "version": "==1.0.1"
        },
        "sphinxcontrib-qthelp": {
            "hashes": [
                "sha256:4c33767ee058b70dba89a6fc5c1892c0d57a54be67ddd3e7875a18d14cba5a72",
                "sha256:bd9fc24bcb748a8d51fd4ecaade681350aa63009a347a8c14e637895444dfab6"
            ],
            "markers": "python_version >= '3.5'",
            "version": "==1.0.3"
        },
        "sphinxcontrib-serializinghtml": {
            "hashes": [
                "sha256:352a9a00ae864471d3a7ead8d7d79f5fc0b57e8b3f95e9867eb9eb28999b92fd",
                "sha256:aa5f6de5dfdf809ef505c4895e51ef5c9eac17d0f287933eb49ec495280b6952"
            ],
            "markers": "python_version >= '3.5'",
            "version": "==1.1.5"
        },
        "toml": {
            "hashes": [
                "sha256:806143ae5bfb6a3c6e736a764057db0e6a0e05e338b5630894a5f779cabb4f9b",
                "sha256:b3bda1d108d5dd99f4a20d24d9c348e91c4db7ab1b749200bded2f839ccbe68f"
            ],
            "index": "pypi",
            "version": "==0.10.2"
        },
        "tomli": {
            "hashes": [
                "sha256:939de3e7a6161af0c887ef91b7d41a53e7c5a1ca976325f429cb46ea9bc30ecc",
                "sha256:de526c12914f0c550d15924c62d72abc48d6fe7364aa87328337a31007fe8a4f"
            ],
            "markers": "python_version < '3.11'",
            "version": "==2.0.1"
        },
        "tomlkit": {
            "hashes": [
                "sha256:07de26b0d8cfc18f871aec595fda24d95b08fef89d147caa861939f37230bf4b",
                "sha256:71b952e5721688937fb02cf9d354dbcf0785066149d2855e44531ebdd2b65d73"
            ],
            "markers": "python_version >= '3.6'",
            "version": "==0.11.6"
        },
        "tox": {
            "hashes": [
                "sha256:52c92a96e2c3fd47c5301e9c26f5a871466133d5376958c1ed95ef4ff4629cbe",
                "sha256:da10ca1d809b99fae80b706b9dc9656b1daf505a395ac427d130a8a85502d08f"
            ],
            "index": "pypi",
            "version": "==4.4.7"
        },
        "twine": {
            "hashes": [
                "sha256:929bc3c280033347a00f847236564d1c52a3e61b1ac2516c97c48f3ceab756d8",
                "sha256:9e102ef5fdd5a20661eb88fad46338806c3bd32cf1db729603fe3697b1bc83c8"
            ],
            "index": "pypi",
            "version": "==4.0.2"
        },
        "typing-extensions": {
            "hashes": [
                "sha256:5cb5f4a79139d699607b3ef622a1dedafa84e115ab0024e0d9c044a9479ca7cb",
                "sha256:fb33085c39dd998ac16d1431ebc293a8b3eedd00fd4a32de0ff79002c19511b4"
            ],
            "index": "pypi",
            "version": "==4.5.0"
        },
        "urllib3": {
            "hashes": [
                "sha256:8a388717b9476f934a21484e8c8e61875ab60644d29b9b39e11e4b9dc1c6b305",
                "sha256:aa751d169e23c7479ce47a0cb0da579e3ede798f994f5816a74e4f4500dcea42"
            ],
            "markers": "python_version >= '2.7' and python_version not in '3.0, 3.1, 3.2, 3.3, 3.4, 3.5'",
            "version": "==1.26.15"
        },
        "virtualenv": {
            "hashes": [
                "sha256:31712f8f2a17bd06234fa97fdf19609e789dd4e3e4bf108c3da71d710651adbc",
                "sha256:f50e3e60f990a0757c9b68333c9fdaa72d7188caa417f96af9e52407831a3b68"
            ],
            "markers": "python_version >= '3.7'",
            "version": "==20.21.0"
        },
        "webencodings": {
            "hashes": [
                "sha256:a0af1213f3c2226497a97e2b3aa01a7e4bee4f403f95be16fc9acd2947514a78",
                "sha256:b36a1c245f2d304965eb4e0a82848379241dc04b865afcc4aab16748587e1923"
            ],
            "version": "==0.5.1"
        },
        "wrapt": {
            "hashes": [
                "sha256:02fce1852f755f44f95af51f69d22e45080102e9d00258053b79367d07af39c0",
                "sha256:077ff0d1f9d9e4ce6476c1a924a3332452c1406e59d90a2cf24aeb29eeac9420",
                "sha256:078e2a1a86544e644a68422f881c48b84fef6d18f8c7a957ffd3f2e0a74a0d4a",
                "sha256:0970ddb69bba00670e58955f8019bec4a42d1785db3faa043c33d81de2bf843c",
                "sha256:1286eb30261894e4c70d124d44b7fd07825340869945c79d05bda53a40caa079",
                "sha256:21f6d9a0d5b3a207cdf7acf8e58d7d13d463e639f0c7e01d82cdb671e6cb7923",
                "sha256:230ae493696a371f1dbffaad3dafbb742a4d27a0afd2b1aecebe52b740167e7f",
                "sha256:26458da5653aa5b3d8dc8b24192f574a58984c749401f98fff994d41d3f08da1",
                "sha256:2cf56d0e237280baed46f0b5316661da892565ff58309d4d2ed7dba763d984b8",
                "sha256:2e51de54d4fb8fb50d6ee8327f9828306a959ae394d3e01a1ba8b2f937747d86",
                "sha256:2fbfbca668dd15b744418265a9607baa970c347eefd0db6a518aaf0cfbd153c0",
                "sha256:38adf7198f8f154502883242f9fe7333ab05a5b02de7d83aa2d88ea621f13364",
                "sha256:3a8564f283394634a7a7054b7983e47dbf39c07712d7b177b37e03f2467a024e",
                "sha256:3abbe948c3cbde2689370a262a8d04e32ec2dd4f27103669a45c6929bcdbfe7c",
                "sha256:3bbe623731d03b186b3d6b0d6f51865bf598587c38d6f7b0be2e27414f7f214e",
                "sha256:40737a081d7497efea35ab9304b829b857f21558acfc7b3272f908d33b0d9d4c",
                "sha256:41d07d029dd4157ae27beab04d22b8e261eddfc6ecd64ff7000b10dc8b3a5727",
                "sha256:46ed616d5fb42f98630ed70c3529541408166c22cdfd4540b88d5f21006b0eff",
                "sha256:493d389a2b63c88ad56cdc35d0fa5752daac56ca755805b1b0c530f785767d5e",
                "sha256:4ff0d20f2e670800d3ed2b220d40984162089a6e2c9646fdb09b85e6f9a8fc29",
                "sha256:54accd4b8bc202966bafafd16e69da9d5640ff92389d33d28555c5fd4f25ccb7",
                "sha256:56374914b132c702aa9aa9959c550004b8847148f95e1b824772d453ac204a72",
                "sha256:578383d740457fa790fdf85e6d346fda1416a40549fe8db08e5e9bd281c6a475",
                "sha256:58d7a75d731e8c63614222bcb21dd992b4ab01a399f1f09dd82af17bbfc2368a",
                "sha256:5c5aa28df055697d7c37d2099a7bc09f559d5053c3349b1ad0c39000e611d317",
                "sha256:5fc8e02f5984a55d2c653f5fea93531e9836abbd84342c1d1e17abc4a15084c2",
                "sha256:63424c681923b9f3bfbc5e3205aafe790904053d42ddcc08542181a30a7a51bd",
                "sha256:64b1df0f83706b4ef4cfb4fb0e4c2669100fd7ecacfb59e091fad300d4e04640",
                "sha256:74934ebd71950e3db69960a7da29204f89624dde411afbfb3b4858c1409b1e98",
                "sha256:75669d77bb2c071333417617a235324a1618dba66f82a750362eccbe5b61d248",
                "sha256:75760a47c06b5974aa5e01949bf7e66d2af4d08cb8c1d6516af5e39595397f5e",
                "sha256:76407ab327158c510f44ded207e2f76b657303e17cb7a572ffe2f5a8a48aa04d",
                "sha256:76e9c727a874b4856d11a32fb0b389afc61ce8aaf281ada613713ddeadd1cfec",
                "sha256:77d4c1b881076c3ba173484dfa53d3582c1c8ff1f914c6461ab70c8428b796c1",
                "sha256:780c82a41dc493b62fc5884fb1d3a3b81106642c5c5c78d6a0d4cbe96d62ba7e",
                "sha256:7dc0713bf81287a00516ef43137273b23ee414fe41a3c14be10dd95ed98a2df9",
                "sha256:7eebcdbe3677e58dd4c0e03b4f2cfa346ed4049687d839adad68cc38bb559c92",
                "sha256:896689fddba4f23ef7c718279e42f8834041a21342d95e56922e1c10c0cc7afb",
                "sha256:96177eb5645b1c6985f5c11d03fc2dbda9ad24ec0f3a46dcce91445747e15094",
                "sha256:96e25c8603a155559231c19c0349245eeb4ac0096fe3c1d0be5c47e075bd4f46",
                "sha256:9d37ac69edc5614b90516807de32d08cb8e7b12260a285ee330955604ed9dd29",
                "sha256:9ed6aa0726b9b60911f4aed8ec5b8dd7bf3491476015819f56473ffaef8959bd",
                "sha256:a487f72a25904e2b4bbc0817ce7a8de94363bd7e79890510174da9d901c38705",
                "sha256:a4cbb9ff5795cd66f0066bdf5947f170f5d63a9274f99bdbca02fd973adcf2a8",
                "sha256:a74d56552ddbde46c246b5b89199cb3fd182f9c346c784e1a93e4dc3f5ec9975",
                "sha256:a89ce3fd220ff144bd9d54da333ec0de0399b52c9ac3d2ce34b569cf1a5748fb",
                "sha256:abd52a09d03adf9c763d706df707c343293d5d106aea53483e0ec8d9e310ad5e",
                "sha256:abd8f36c99512755b8456047b7be10372fca271bf1467a1caa88db991e7c421b",
                "sha256:af5bd9ccb188f6a5fdda9f1f09d9f4c86cc8a539bd48a0bfdc97723970348418",
                "sha256:b02f21c1e2074943312d03d243ac4388319f2456576b2c6023041c4d57cd7019",
                "sha256:b06fa97478a5f478fb05e1980980a7cdf2712015493b44d0c87606c1513ed5b1",
                "sha256:b0724f05c396b0a4c36a3226c31648385deb6a65d8992644c12a4963c70326ba",
                "sha256:b130fe77361d6771ecf5a219d8e0817d61b236b7d8b37cc045172e574ed219e6",
                "sha256:b56d5519e470d3f2fe4aa7585f0632b060d532d0696c5bdfb5e8319e1d0f69a2",
                "sha256:b67b819628e3b748fd3c2192c15fb951f549d0f47c0449af0764d7647302fda3",
                "sha256:ba1711cda2d30634a7e452fc79eabcadaffedf241ff206db2ee93dd2c89a60e7",
                "sha256:bbeccb1aa40ab88cd29e6c7d8585582c99548f55f9b2581dfc5ba68c59a85752",
                "sha256:bd84395aab8e4d36263cd1b9308cd504f6cf713b7d6d3ce25ea55670baec5416",
                "sha256:c99f4309f5145b93eca6e35ac1a988f0dc0a7ccf9ccdcd78d3c0adf57224e62f",
                "sha256:ca1cccf838cd28d5a0883b342474c630ac48cac5df0ee6eacc9c7290f76b11c1",
                "sha256:cd525e0e52a5ff16653a3fc9e3dd827981917d34996600bbc34c05d048ca35cc",
                "sha256:cdb4f085756c96a3af04e6eca7f08b1345e94b53af8921b25c72f096e704e145",
                "sha256:ce42618f67741d4697684e501ef02f29e758a123aa2d669e2d964ff734ee00ee",
                "sha256:d06730c6aed78cee4126234cf2d071e01b44b915e725a6cb439a879ec9754a3a",
                "sha256:d5fe3e099cf07d0fb5a1e23d399e5d4d1ca3e6dfcbe5c8570ccff3e9208274f7",
                "sha256:d6bcbfc99f55655c3d93feb7ef3800bd5bbe963a755687cbf1f490a71fb7794b",
                "sha256:d787272ed958a05b2c86311d3a4135d3c2aeea4fc655705f074130aa57d71653",
                "sha256:e169e957c33576f47e21864cf3fc9ff47c223a4ebca8960079b8bd36cb014fd0",
                "sha256:e20076a211cd6f9b44a6be58f7eeafa7ab5720eb796975d0c03f05b47d89eb90",
                "sha256:e826aadda3cae59295b95343db8f3d965fb31059da7de01ee8d1c40a60398b29",
                "sha256:eef4d64c650f33347c1f9266fa5ae001440b232ad9b98f1f43dfe7a79435c0a6",
                "sha256:f2e69b3ed24544b0d3dbe2c5c0ba5153ce50dcebb576fdc4696d52aa22db6034",
                "sha256:f87ec75864c37c4c6cb908d282e1969e79763e0d9becdfe9fe5473b7bb1e5f09",
                "sha256:fbec11614dba0424ca72f4e8ba3c420dba07b4a7c206c8c8e4e73f2e98f4c559",
                "sha256:fd69666217b62fa5d7c6aa88e507493a34dec4fa20c5bd925e4bc12fce586639"
            ],
            "markers": "python_version < '3.11'",
            "version": "==1.15.0"
        },
        "zipp": {
            "hashes": [
                "sha256:112929ad649da941c23de50f356a2b5570c954b65150642bccdd66bf194d224b",
                "sha256:48904fc76a60e542af151aded95726c1a5c34ed43ab4134b597665c86d7ad556"
            ],
            "markers": "python_version >= '3.7'",
            "version": "==3.15.0"
        }
    }
}<|MERGE_RESOLUTION|>--- conflicted
+++ resolved
@@ -531,11 +531,7 @@
                 "sha256:43ce9281e097583d758c2c708c4376371261a02c34682491a8e98352365aad20",
                 "sha256:ff80f3b5394912eb1b108fcfd444dc78b7f1f3e16b16188054bd01cb9cb86f09"
             ],
-<<<<<<< HEAD
-            "markers": "python_version >= '3.7'",
-=======
             "markers": "python_version < '3.10'",
->>>>>>> b3df2558
             "version": "==6.1.0"
         },
         "isort": {
