#!/usr/bin/env python
# -*- coding: utf-8 -*-
# File: lastpasslib.py
#
# Copyright 2023 Costas Tyfoxylos
#
# Permission is hereby granted, free of charge, to any person obtaining a copy
#  of this software and associated documentation files (the "Software"), to
#  deal in the Software without restriction, including without limitation the
#  rights to use, copy, modify, merge, publish, distribute, sublicense, and/or
#  sell copies of the Software, and to permit persons to whom the Software is
#  furnished to do so, subject to the following conditions:
#
# The above copyright notice and this permission notice shall be included in
#  all copies or substantial portions of the Software.
#
# THE SOFTWARE IS PROVIDED "AS IS", WITHOUT WARRANTY OF ANY KIND, EXPRESS OR
#  IMPLIED, INCLUDING BUT NOT LIMITED TO THE WARRANTIES OF MERCHANTABILITY,
#  FITNESS FOR A PARTICULAR PURPOSE AND NONINFRINGEMENT. IN NO EVENT SHALL THE
#  AUTHORS OR COPYRIGHT HOLDERS BE LIABLE FOR ANY CLAIM, DAMAGES OR OTHER
#  LIABILITY, WHETHER IN AN ACTION OF CONTRACT, TORT OR OTHERWISE, ARISING
#  FROM, OUT OF OR IN CONNECTION WITH THE SOFTWARE OR THE USE OR OTHER
#  DEALINGS IN THE SOFTWARE.
#

"""
Main code for lastpasslib.

.. _Google Python Style Guide:
   https://google.github.io/styleguide/pyguide.html

"""

import datetime
import logging
from collections import defaultdict
from xml.etree import ElementTree as Etree
from xml.etree.ElementTree import ParseError

import backoff
import requests
from dateutil.parser import parse
from requests import Session

from .datamodels import CompanyUser, Event, Folder, SharedFolder
from .lastpasslibexceptions import (ApiLimitReached,
                                    InvalidMfa,
                                    InvalidPassword,
                                    InvalidSecret,
                                    InvalidSecretType,
                                    MfaRequired,
                                    MultipleInstances,
                                    ServerError,
                                    UnexpectedResponse,
<<<<<<< HEAD
                                    UnknownIP,
                                    UnknownUsername)
=======
                                    InvalidSecretType,
                                    MultipleInstances,
                                    UnknownIP,
                                    MobileDevicesRestricted)
>>>>>>> b3df2558
from .secrets import SECURE_NOTE_TYPES
from .vault import Vault

__author__ = '''Costas Tyfoxylos <ctyfoxylos@schubergphilis.com>'''
__docformat__ = '''google'''
__date__ = '''08-02-2023'''
__copyright__ = '''Copyright 2023, Costas Tyfoxylos'''
__credits__ = ["Costas Tyfoxylos"]
__license__ = '''MIT'''
__maintainer__ = '''Costas Tyfoxylos'''
__email__ = '''<ctyfoxylos@schubergphilis.com>'''
__status__ = '''Development'''  # "Prototype", "Development", "Production".

# This is the main prefix used for logging
LOGGER_BASENAME = '''lastpasslib'''
LOGGER = logging.getLogger(LOGGER_BASENAME)
LOGGER.addHandler(logging.NullHandler())


class Lastpass:
    """Models the main service and exposes the vault object and helper methods to interact and retrieve data."""

    def __init__(self, username, password, mfa, domain='lastpass.com'):
        self._logger = logging.getLogger(f'{LOGGER_BASENAME}.{self.__class__.__name__}')
        self.domain = domain
        self.host = f'https://{domain}'
        self.username = username
        self._iteration_count = None
        self._vault = Vault(self, password)
        self._authenticated_response_data = None
        self.session = self._get_authenticated_session(username, mfa)
        self._monkey_patch_session()
        self._shared_folders_ = None
        self._folders = None
        self._decrypted_vault = None

    def _monkey_patch_session(self):
        """Gets original request method and overrides it with the patched one.

        Returns:
            Response: Response instance.

        """
        self.session.original_request = self.session.request
        self.session.request = self._patched_request

    @backoff.on_exception(backoff.expo,
                          ApiLimitReached,
                          max_time=60)
    def _patched_request(self, method, url, **kwargs):
        """Patch the original request method from requests.Sessions library.

        Args:
            method (str): HTTP verb as string.
            url (str): string.
            kwargs: keyword arguments.

        Raises:
            ApiLimitReached: Raised when the Lastpass API limit is reached.

        Returns:
            Response: Response instance.

        """
        self._logger.debug(f'{method.upper()} request to url :{url} with kwargs: {kwargs}.')
        response = self.session.original_request(method, url, **kwargs)  # noqa
        self._logger.debug(f'Response status: {response.status_code} with content: {response.content}.')
        if response.status_code == 429:
            self._logger.warning('Api is exhausted for endpoint, backing off.')
            raise ApiLimitReached
        return response

    @property
    def token(self):
        """The token returned to be used for api calls."""
        return self._authenticated_response_data.get('token')

    @property
    def csrf_token(self):
        """The csrf token required for some calls."""
        url = f'{self.host}/getCSRFToken.php'
        response = self.session.post(url, data='')
        if not response.ok:
            response.raise_for_status()
        return response.text

    @property
    def iteration_count(self):
        """The iteration count of the encryption for the vault."""
        if self._iteration_count is None:
            url = f'{self.host}/iterations.php'
            data = {'email': self.username}
            response = requests.post(url, data=data, timeout=10)
            if not response.ok:
                response.raise_for_status()
            self._iteration_count = response.json()
        return self._iteration_count

    @staticmethod
    def _validate_response(response):
        if not response.ok:
            response.raise_for_status()
        try:
            parsed_response = Etree.fromstring(response.content)
        except ParseError:
            raise UnexpectedResponse(response.text) from None
        error = parsed_response.find('error')
        if error is not None:
            exceptions = {
                'unknownemail': UnknownUsername,
                'user_not_exists': UnknownUsername,
                'password_invalid': InvalidPassword,
                'googleauthrequired': MfaRequired,
                'microsoftauthrequired': MfaRequired,
                'googleauthfailed': InvalidMfa,
                'microsoftauthfailed': InvalidMfa,
                'yubikeyrestricted': InvalidMfa,
                'unifiedloginresult': UnknownIP,
                'mobilerestricted': MobileDevicesRestricted,
            }
            messages = {
                'mobilerestricted': ('Mobile devices are restricted under "Advanced Settings" -> "Mobile Devices" '
                                     'under the lastpass vault. Please enable and allow accordingly for the tool to '
                                     'work.'),
                'unifiedloginresult': ('You should have received an email from lastpass to allow the current IP to '
                                       'access the vault, follow that link, provide access and run again.')
            }
            cause = error.attrib.get('cause')
            exception = exceptions.get(cause, ServerError)
            LOGGER.error(f'Got a server error :{cause}')
            message = messages.get(cause, error.attrib.get('message'))
            raise exception(message)
        return parsed_response

    def _get_authenticated_session(self, username, mfa=None, client_id=None):
        session = Session()
        body = {'method': 'mobile',
                'web': 1,
                'xml': 1,
                'username': username,
                'hash': self._vault.hash,
                'iterations': self.iteration_count, }
        if mfa:
            body['otp'] = mfa
        if client_id:
            body['imei'] = client_id
        headers = {'user-agent': 'lastpasslib'}
        response = requests.post(f'{self.host}/login.php', data=body, headers=headers, timeout=10)
        parsed_response = self._validate_response(response)
        if parsed_response.tag == 'ok':
            data = parsed_response.attrib
            session.cookies.set('PHPSESSID', data.get('sessionid'), domain=self.domain)
            self._authenticated_response_data = data
        return session

    @property
    def _shared_folders(self):
        """A list of the shared folders of lastpass."""
        if self._shared_folders_ is None:
            url = f'{self.host}/getSharedFolderInfo.php'
            data = {'lpversion': '4.0',
                    'method': 'web',
                    'token': self.token}
            response = self.session.post(url, data=data)
            if not response.ok:
                response.raise_for_status()
            self._shared_folders_ = [SharedFolder(*data.values()) for data in response.json().get('folders')]
            # response.json().get('superusers') exposes a {uid: , key:} dictionary of superusers.
        return self._shared_folders_

    def _get_shared_folder_by_id(self, id_):
        """Gets a shared folder by id.

        Used to connect the shared folders with the appropriate secrets in the decryption process of the vault.

        Args:
            id_: The id to match the folder.

        Returns:
            A shared folder object if a match is found, else None

        """
        return next((folder for folder in self._shared_folders if folder.id == id_), None)

    def get_login_history_by_date(self, start_date=None, end_date=None):
        """Get login history events by a range of dates.

        Args:
            start_date: The start date of the range. Defaults to today if not provided.
            end_date: The end date of the range. Defaults to today if not provided.

        Returns:
            A list of login history events by the provided date range.

        """
        return self._get_history_by_date(start_date, end_date, 'logins')

    def get_event_history_by_date(self, start_date=None, end_date=None):
        """Get generic history events by a range of dates.

        Args:
            start_date: The start date of the range. Defaults to today if not provided.
            end_date: The end date of the range. Defaults to today if not provided.

        Returns:
            A list of generic history events by the provided date range.

        """
        return self._get_history_by_date(start_date, end_date, 'events')

    def get_company_users_by_email(self, email_part):
        """Gets a list of company users that match a fragment of the email.

        Args:
            email_part: The fragment of the email to match to.

        Returns:
            A list of company users that match the fragment provided.

        """
        params = {'q': email_part}
        url = f'{self.host}/typeahead_remote.php'
        response = self.session.post(url, params=params)
        if not response.ok:
            response.raise_for_status()
        return [CompanyUser(**item) for item in response.json()]

    def get_company_user_by_email(self, email):
        """Gets a company user that exactly match a provided email.

        Args:
            email: The email to match to.

        Returns:
            A company user object if a match is found, else None.

        """
        return next((user for user in self.get_company_users_by_email(email) if user.email.lower() == email.lower()),
                    None)

    def _get_history_by_date(self, start_date, end_date, event_type):
        date_format = '%Y-%m-%d'
        today = datetime.date.today().strftime(date_format)
        start_date = parse(start_date).strftime(date_format) if start_date else today
        end_date = parse(end_date).strftime(date_format) if end_date else today
        form_data = {'start': 0,
                     'limit': 20000,
                     'sort': 'date',
                     'dir': 'ASC'}
        params = {'data': 1,
                  'frame': 1,
                  'aid': None,
                  'startdate': start_date,
                  'enddate': end_date,
                  'type': event_type,
                  'token': self.token}
        url = f'{self.host}/history.php'
        response = self.session.post(url, params=params, data=form_data)
        if not response.ok:
            response.raise_for_status()
        items = response.json().get('response', {}).get('value', {}).get('items', [])
        return [Event(*item.values()) for item in items]

    @property
    def decrypted_vault(self):
        if self._decrypted_vault is None:
            self._decrypted_vault = self._vault.decrypt_blob(self._vault.blob)
        return self._decrypted_vault

    @property
    def encrypted_username(self):
        """The encrypted username of the user."""
        return self.decrypted_vault.encrypted_username

    @property
    def attachments(self):
        """The attachments of the vault."""
        return self.decrypted_vault.attachments

    @property
    def never_urls(self):
        """The never urls of the vault."""
        return self.decrypted_vault.never_urls

    @property
    def equivalent_domains(self):
        """The equivalent domains of the vault."""
        return self.decrypted_vault.equivalent_domains

    @property
    def url_rules(self):
        """The url rules of the vault."""
        return self.decrypted_vault.url_rules

    @property
    def uid(self):
        """The uid of lastpass."""
        return self._authenticated_response_data.get('uid')

    @property
    def session_id(self):
        """The session ID."""
        return self._authenticated_response_data.get('sessionid')

    @staticmethod
    def _parse_folder_groups(secrets):
        """Parses all folder structures by iterating over all secrets.

        There are three levels of folders. One is the root one that could hold parentless secrets, the second is the
        personal folders that only exist for the user and the third is the shared folders that are shared.

        Args:
            secrets: All the secrets to iterate over and deduct their directory structure.

        Returns:
            tuple: Data for the root folder, the personal folders and the shared folders.

        """
        root_folder_data = {'\\': []}
        personal_folders_data = defaultdict(list)
        shared_folders_data = defaultdict(lambda: defaultdict(list))
        for secret in secrets:
            split_path = tuple(secret.group.split('\\'))
            if secret.group_id:
                personal_folders_data[split_path].append(secret)
            elif secret.shared_folder:
                shared_folders_data[secret.shared_folder.shared_name][split_path].append(secret)
            else:
                root_folder_data['\\'].append(secret)
        return root_folder_data, personal_folders_data, shared_folders_data

    @staticmethod
    def _get_parent_folder(folder, folders):
        """Tries to identify the parent folder of a provided folder and return that from a list of folders.

        Args:
            folder: The folder to look the parent for.
            folders: A list of all the folders.

        Returns:
            The parent folder of the mentioned folder if a match is found, else None.

        """
        return next((parent_folder for parent_folder in folders
                     if tuple(folder.path[:-1]) == parent_folder.path), None)  # noqa

    def _get_folder_objects(self, secrets_by_path, root_folder=None, is_personal=False):
        folder_objects = []
        for folder_path, secrets in sorted(secrets_by_path.items()):
            folder = Folder(folder_path[-1], folder_path, is_personal=is_personal)
            folder.add_secrets(secrets)
            if len(folder.path) > 1:  #
                folder_parent = self._get_parent_folder(folder, folder_objects)
                if not folder_parent:
                    folder_parent = Folder(folder.path[-2], tuple(folder.path[:-1]), is_personal=is_personal)
                    parent_folder = self._get_parent_folder(folder_parent, folder_objects)
                    if not parent_folder:
                        continue
                    parent_folder.add_folder(folder_parent)
                    folder_parent.parent = parent_folder
                    folder_objects.append(folder_parent)
                folder.parent = folder_parent
                folder_parent.add_folder(folder)
            else:
                if root_folder:
                    folder.parent = root_folder
                    root_folder.add_folder(folder)
            folder_objects.append(folder)
        return folder_objects

    @staticmethod
    def _get_shared_folder_objects(folder_name, folders):
        """Normalises the folder structure of a shared folder.

         Prepends the shared folder name in the path of all the children folders making the structure one level less.

        Args:
            folder_name: The name of the shared folder.
            folders: The list of all folders.

        Returns:
            A new structure for all children folders of a shared folder with the shared folder name part of their path.

        """
        root_secrets = folders.get(('',), [])
        if root_secrets:
            del folders[('',)]
        folders = {(folder_name,) + folder: secrets for folder, secrets in folders.items()}
        folders.update({(folder_name,): root_secrets})
        return folders

    def get_folder_by_name(self, name):
        """Gets a folder by name.

        Args:
            name: The name of the folder to match.

        Returns:
            The folder it matched on if there is one match only, None if no match found.

        Raises:
            MultipleInstances: If there is more than one match with the same name.

        """
        folders = [folder for folder in self.folders if folder.name == name]
        if not folders:
            return folders
        if len(folders) > 1:
            raise MultipleInstances(f'multiple instances of {name} found')
        return folders.pop()

    @property
    def folders(self):
        """All the folders of the vault.

        Returns:
            A list of all the folders of the vault.

        """
        if self._folders is None:
            root_folder_data, personal_folders, shared_folders = self._parse_folder_groups(self.get_secrets())
            root_folder = Folder('\\', ('\\',), is_personal=True)
            root_folder.secrets.extend(root_folder_data.get('\\'))
            all_folders = [root_folder]
            all_folders.extend(self._get_folder_objects(personal_folders, root_folder, is_personal=True))
            for name, folders in shared_folders.items():
                shared_folder = self._get_shared_folder_objects(name, folders)
                all_folders.extend(self._get_folder_objects(shared_folder, root_folder))
            self._folders = all_folders
        return self._folders

    @property
    def root_folder(self):
        """The root folder of the lastpass vault.

        Holds all sub folders and secrets saved in.

        Returns:
            Folder: The root folder.

        """
        return next((folder for folder in self.folders if folder.name == '\\'), None)

    @property
    def personal_folders(self):
        """Retrieves all folders of the vault that are personal and not shared.

        Returns:
            list: A list of personal folders.

        """
        return [folder for folder in self.folders if all([folder.is_personal,
                                                          len(folder.path) == 1])]

    @property
    def shared_folders(self):
        """Retrieves all shared folders of the vault.

        Returns:
            list: A list of shared folders.

        """
        shared_names = [folder.shared_name for folder in self._shared_folders]
        return [folder for folder in self.folders
                if all([not folder.is_personal,
                        folder.name in shared_names,
                        len(folder.path) == 1])]

    def get_secrets(self, filter_=None):
        """Gets secrets from the vault.

        Args:
            filter_: The secret type or types to filter.

        Returns:
            list: A list of secrets matching the filter or all secrets of the vault.

        """
        filter_ = self._validate_filter(filter_)
        return [secret for secret in self.decrypted_vault.secrets if secret.type in filter_]

    def get_secret_by_name(self, name):
        """Gets a secret from the vault by name.

        Args:
            name: The name to match on, case-sensitive.

        Returns:
            The secret if a match is found, else None.

        Raises:
            MultipleInstances: If more than one password is found with the same name.

        """
        secrets = self.get_secrets_by_name(name)
        if not secrets:
            return None
        if len(secrets) > 1:
            raise MultipleInstances(f'More than one secrets with name {name} exist.')
        return secrets.pop()

    def get_secrets_by_name(self, name, filter_=None):
        """Gets secrets from the vault matching a name.

        Args:
            name: The name to match on, case-sensitive.
            filter_: The type of secret to filter on.

        Returns:
            list: A list of secrets if they match the name, an empty list otherwise.

        """
        return [secret for secret in self.get_secrets(filter_) if secret.name == name]

    def get_secrets_by_group(self, group_name, filter_=None):
        """Gets secrets from the vault for the specified group.

        Args:
            group_name: The name to match on, case-sensitive.
            filter_: The type of secret to filter on.

        Returns:
            list: A list of secrets if they match the group name, an empty list otherwise.

        """
        return [secret for secret in self.get_secrets(filter_) if secret.group == group_name]

    def get_secrets_by_shared_folder(self, folder_name, filter_=None):
        """Gets secrets from the vault for the specified shared folder.

        Args:
            folder_name: The name to match on, case-sensitive.
            filter_: The type of secret to filter on.

        Returns:
            list: A list of secrets of the shared folder, an empty list otherwise.

        """
        return [secret for secret in self.get_secrets(filter_)
                if secret.shared_folder and secret.shared_folder.shared_name == folder_name]

    def get_secret_by_id(self, id_):
        """Gets a secret from the vault by id.

        Args:
            id_: The id to match on.

        Returns:
            The secret if a match is found, else None.

        """
        return next((secret for secret in self.get_secrets() if secret.id == id_), None)

    def get_passwords_with_password_updated_before_date(self, date):
        """Gets passwords with passwords updates before the given date.

        Args:
            date: The date to match with. Parsing is applied on the date so any sane format will work.
                example: '22 sep 2022' or '22-09-2002' or '22/09/2022' should all work fine.
                To avoid ambiguity between US and EU date format a format with a named month is preferred.

        Returns:
            A list of passwords that their password field had been updated before the given date.

        """
        date = parse(date)
        return [secret for secret in self.get_passwords()
                if secret.last_password_change_datetime < date]

    def get_secure_notes_updated_before_date(self, date):
        """Gets secure notes with updates before the given date.

        Args:
            date: The date to match with. Parsing is applied on the date so any sane format will work.
                example: '22 sep 2022' or '22-09-2002' or '22/09/2022' should all work fine.
                To avoid ambiguity between US and EU date format a format with a named month is preferred.

        Returns:
            A list of secure notes that have been updated before the given date.

        """
        date = parse(date)
        return [secret for secret in self.get_secure_notes()
                if secret.last_modified_datetime < date]

    def get_secrets_with_attachments(self):
        """Gets secrets with attachments.

        Returns:
            list: A list of secrets with attachments.

        """
        return [secret for secret in self.get_secrets() if secret.has_attachment]

    def get_secrets_shared_directly(self):
        """Gets secrets that have been shared directly and not as part of a shared folder.

        Returns:
            list: A list of secrets that have been shared directly.

        """
        return [secret for secret in self.get_secrets() if secret.has_been_shared]

    def get_passwords(self):
        """Gets only the passwords from the vault.

        Returns:
            A list of password type secrets.

        """
        return self.get_secrets(filter_="Password")

    def delete_secret(self, name):
        """Deletes a secret from the vault.

        Returns:
            bool: True on success, raises an HTTPError exception otherwise.

        """
        secret = self.get_secret_by_name(name)
        if not secret:
            raise InvalidSecret(name)
        return secret.delete()

    def get_passwords_by_group(self, group_name):
        """Gets passwords from the vault for the specified group.

        Args:
            group_name: The name to match on, case-sensitive.

        Returns:
            list: A list of passwords if they match the group name, an empty list otherwise.

        """
        return self.get_secrets_by_group(group_name, filter_='Password')

    def get_passwords_by_shared_folder(self, folder_name):
        """Gets passwords from the vault for the specified shared folder.

        Args:
            folder_name: The name to match on, case-sensitive.

        Returns:
            list: A list of passwords of the shared folder, an empty list otherwise.

        """
        return self.get_secrets_by_shared_folder(folder_name, filter_='Password')

    def get_passwords_with_attachments(self):
        """Gets passwords with attachments.

        Returns:
            list: A list of passwords with attachments.

        """
        return [secret for secret in self.get_passwords() if secret.has_attachment]

    def get_secure_notes(self):
        """Gets only secure notes for the vault.

        Returns:
            A list of secure note type secrets.

        """
        return self.get_secrets(filter_=SECURE_NOTE_TYPES)

    def get_secure_notes_by_group(self, group_name):
        """Gets secure notes from the vault for the specified group.

        Args:
            group_name: The name to match on, case-sensitive.

        Returns:
            list: A list of secure notes if they match the group name, an empty list otherwise.

        """
        return self.get_secrets_by_group(group_name, filter_=SECURE_NOTE_TYPES)

    def get_secure_notes_by_shared_folder(self, folder_name):
        """Gets secure notes from the vault for the specified shared folder.

        Args:
            folder_name: The name to match on, case-sensitive.

        Returns:
            list: A list of secure notes of the shared folder, an empty list otherwise.

        """
        return self.get_secrets_by_shared_folder(folder_name, filter_=SECURE_NOTE_TYPES)

    def get_secure_notes_with_attachments(self):
        """Gets secure notes with attachments.

        Returns:
            list: A list of secure notes with attachments.

        """
        return [secret for secret in self.get_secure_notes() if secret.has_attachment]

    def get_attachments(self):
        """Gets all attachments from all secrets in the vault.

        Returns:
            list: A list of attachment objects from all secrets of the vault.

        """
        attachments = []
        for secret in self.get_secrets_with_attachments():
            for attachment in secret.attachments:
                attachments.append(attachment)
        return attachments

    def decrypt_blob(self, blob):
        """Decrypts a provided blob of a vault back up and returns the decrypted blob.

        Args:
            blob: The blob to decrypt.

        Returns:
            DecryptedBlob: The decrypted blob.

        """
        try:
            self._decrypted_vault = self._vault.decrypt_blob(blob)
        except Exception:
            self._logger.exception('Unable to decrypt blob')
            return False
        return True

    @staticmethod
    def _validate_filter(filter_):
        all_types = SECURE_NOTE_TYPES + ['Password']
        filter_ = filter_ or all_types
        if not isinstance(filter_, (tuple, list)):
            filter_ = [filter_]
        diff = set(filter_) - set(all_types)
        if diff:
            raise InvalidSecretType(diff)
        return filter_

    def refresh(self):
        """Refreshes the vault by getting the blob again and decrypting everything.

        Returns:
            True on success, False otherwise.

        """
        self._decrypted_vault = None
        return self._vault.refresh()

    def save_vault_blob(self, path='.', name='vault.blob'):
        """Can save the downloaded blob.

        Args:
            path: The path to save the blob to, defaults to local directory.
            name: The name to save the blob as, defaults to "vault.blob".

        Returns:
            None.

        """
        return self._vault.save(path, name)

    def logout(self):
        """Logs out of the session."""
        params = {'skip_prompt': 1,
                  'from_uri': '/'}
        url = f'{self.host}/logout'
        response = self.session.get(url, params=params)
        if not response.ok:
            response.raise_for_status()
        return response.ok

    def __del__(self):
        try:
            return self.logout()
        except Exception as exc:
            self._logger.debug(f'Error closing session, response: {exc}')
            return False<|MERGE_RESOLUTION|>--- conflicted
+++ resolved
@@ -52,15 +52,9 @@
                                     MultipleInstances,
                                     ServerError,
                                     UnexpectedResponse,
-<<<<<<< HEAD
                                     UnknownIP,
-                                    UnknownUsername)
-=======
-                                    InvalidSecretType,
-                                    MultipleInstances,
-                                    UnknownIP,
+                                    UnknownUsername,
                                     MobileDevicesRestricted)
->>>>>>> b3df2558
 from .secrets import SECURE_NOTE_TYPES
 from .vault import Vault
 
@@ -671,13 +665,20 @@
             A list of password type secrets.
 
         """
-        return self.get_secrets(filter_="Password")
+        return self.get_secrets(filter_='Password')
 
     def delete_secret(self, name):
         """Deletes a secret from the vault.
 
-        Returns:
-            bool: True on success, raises an HTTPError exception otherwise.
+        Args:
+            name: The name to match on, case-sensitive.
+
+        Returns:
+            bool: True on success
+
+        Raises:
+            MultipleInstances: If more than one password is found with the same name.
+            HTTPError: If the deletion of the secret failed. 
 
         """
         secret = self.get_secret_by_name(name)
